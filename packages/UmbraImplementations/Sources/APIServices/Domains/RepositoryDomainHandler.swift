import APIInterfaces
import ErrorCoreTypes
import Foundation
import LoggingInterfaces
import LoggingTypes
import RepositoryInterfaces
import UmbraErrors

/**
 # Repository Domain Handler

 Handles repository-related API operations within the Alpha Dot Five architecture.
 This implementation provides operations for repository management, including
 creation, retrieval, updates, and deletion with proper privacy controls.

 ## Privacy-Enhanced Logging

 All operations are logged with appropriate privacy classifications to
 ensure sensitive data is properly protected.

 ## Thread Safety

 This handler is implemented as an actor to ensure thread safety and memory isolation
 throughout all operations. The actor-based design provides automatic synchronisation
 and eliminates potential race conditions when handling concurrent requests.
 */
public actor RepositoryDomainHandler: DomainHandler {
  /// Repository service for storage operations
  private let repositoryService: RepositoryServiceProtocol
  
  /// Base domain handler for common functionality
  private let baseDomainHandler: BaseDomainHandler
  
  /// Cache for repository information to improve performance of repeated requests
  private var repositoryCache: [String: (RepositoryInfo, Date)] = [:]
  
  /// Cache time-to-live in seconds
  private let cacheTTL: TimeInterval = 60 // 1 minute

  /**
   Initialises a new repository domain handler.

   - Parameters:
      - service: The repository service implementation
      - logger: Optional logger for privacy-aware operation recording
   */
  public init(
    service: RepositoryServiceProtocol,
    logger: (any LoggingProtocol)?=nil
  ) {
    repositoryService = service
    baseDomainHandler = BaseDomainHandler(domain: APIDomain.repository.rawValue, logger: logger)
  }

  // MARK: - DomainHandler Conformance
  public nonisolated var domain: String { APIDomain.repository.rawValue }

  public func handleOperation<T: APIOperation>(operation: T) async throws -> Any {
    // Call the existing execute method
    return try await execute(operation)
  }

  // MARK: - DomainHandler Conformance
  public var domain: String { APIDomain.repository.rawValue }

  public func handleOperation<T: APIOperation>(operation: T) async throws -> Any {
    // TODO: Implement actual operation handling logic for the repository domain
    await logger?.debug(
      "Handling repository operation: \(operation)",
      context: BaseLogContextDTO(domainName: "repository", source: "handleOperation")
    )

    // Placeholder implementation - throws error
    throw APIError.operationNotSupported(
      message: "Operation \(String(describing: type(of: operation))) not yet implemented for domain \(domain)",
      code: "NOT_IMPLEMENTED"
    )
  }

  /**
   Executes a repository operation and returns its result.

   - Parameter operation: The operation to execute
   - Returns: The result of the operation
   - Throws: APIError if the operation fails
   */
  public func execute(_ operation: some APIOperation) async throws -> Any {
<<<<<<< HEAD
    // Log the operation start with privacy-aware metadata
    let operationName=String(describing: type(of: operation))
    let startMetadata=LogMetadataDTOCollection()
      .withPublic(key: "operation", value: operationName)
      .withPublic(key: "event", value: "start")

    await logger?.info(
      "Starting repository operation",
      context: BaseLogContextDTO(
        domainName: "repository",
        source: "RepositoryDomainHandler",
        metadata: startMetadata
      )
    )

    do {
      // Execute the appropriate operation based on type
      let result=try await executeRepositoryOperation(operation)

      // Log success
      let successMetadata=LogMetadataDTOCollection()
        .withPublic(key: "operation", value: operationName)
        .withPublic(key: "event", value: "success")
        .withPublic(key: "status", value: "completed")

      await logger?.info(
        "Repository operation completed successfully",
        context: BaseLogContextDTO(
          domainName: "repository",
          source: "RepositoryDomainHandler",
          metadata: successMetadata
        )
      )

      return result
    } catch {
      // Log failure with privacy-aware error details
      let errorMetadata=LogMetadataDTOCollection()
        .withPublic(key: "operation", value: operationName)
        .withPublic(key: "event", value: "failure")
        .withPublic(key: "status", value: "failed")
        .withPrivate(key: "error", value: error.localizedDescription)

      await logger?.error(
        "Repository operation failed",
        context: BaseLogContextDTO(
          domainName: "repository",
          source: "RepositoryDomainHandler",
          metadata: errorMetadata
        )
=======
    // Get operation name once for reuse
    let operationName = String(describing: type(of: operation))
    
    // Log operation start with optimised metadata creation
    await baseDomainHandler.logOperationStart(operationName: operationName, source: "RepositoryDomainHandler")

    do {
      // Execute the appropriate operation based on type
      let result = try await executeRepositoryOperation(operation)
      
      // Log success with optimised metadata creation
      await baseDomainHandler.logOperationSuccess(operationName: operationName, source: "RepositoryDomainHandler")

      return result
    } catch {
      // Log failure with optimised metadata creation
      await baseDomainHandler.logOperationFailure(
        operationName: operationName,
        error: error,
        source: "RepositoryDomainHandler"
>>>>>>> a6dc49df
      )
      
      // Map to appropriate API error and rethrow
      throw mapToAPIError(error)
    }
  }

  /**
   Determines if this handler supports the given operation.

   - Parameter operation: The operation to check support for
   - Returns: true if the operation is supported, false otherwise
   */
  public nonisolated func supports(_ operation: some APIOperation) -> Bool {
    operation is any RepositoryAPIOperation
  }

  // MARK: - Private Helper Methods
  
  /**
   Retrieves a repository from the cache if available and not expired.
   
   - Parameter id: The repository ID
   - Returns: The cached repository if available, nil otherwise
   */
  private func getCachedRepository(id: String) -> RepositoryInfo? {
    if let (info, timestamp) = repositoryCache[id],
       Date().timeIntervalSince(timestamp) < cacheTTL {
      return info
    }
    return nil
  }
  
  /**
   Caches a repository for future use.
   
   - Parameters:
     - id: The repository ID
     - info: The repository information to cache
   */
  private func cacheRepository(id: String, info: RepositoryInfo) {
    repositoryCache[id] = (info, Date())
  }
  
  /**
   Clears all cached repositories.
   */
  public func clearCache() {
    repositoryCache.removeAll()
  }

  /**
   Routes the operation to the appropriate handler method based on its type.

   - Parameter operation: The operation to execute
   - Returns: The result of the operation
   - Throws: APIError if the operation fails or is unsupported
   */
  private func executeRepositoryOperation(_ operation: some APIOperation) async throws -> Any {
    switch operation {
      case let op as ListRepositoriesOperation:
        return try await handleListRepositories(op)
      case let op as GetRepositoryOperation:
        // Check cache first for better performance
        if let cachedRepository = getCachedRepository(id: op.repositoryID) {
          // Log cache hit if needed
          await baseDomainHandler.logDebug(
            message: "Retrieved repository from cache",
            operationName: "getRepository",
            source: "RepositoryDomainHandler",
            additionalMetadata: LogMetadataDTOCollection()
              .withPublic(key: "repository_id", value: op.repositoryID)
              .withPublic(key: "cache_hit", value: "true")
          )
          return cachedRepository
        }
        return try await handleGetRepository(op)
      case let op as CreateRepositoryOperation:
        let result = try await handleCreateRepository(op)
        // Cache the result for future use
        if let repositoryInfo = result as? RepositoryInfo {
          cacheRepository(id: repositoryInfo.id, info: repositoryInfo)
        }
        return result
      case let op as UpdateRepositoryOperation:
        let result = try await handleUpdateRepository(op)
        // Update cache with new information
        if let repositoryInfo = result as? RepositoryInfo {
          cacheRepository(id: repositoryInfo.id, info: repositoryInfo)
        }
        return result
      case let op as DeleteRepositoryOperation:
        // Invalidate cache entry for this repository
        repositoryCache.removeValue(forKey: op.repositoryID)
        return try await handleDeleteRepository(op)
      default:
        throw APIError.operationNotSupported(
          message: "Unsupported repository operation: \(type(of: operation))",
          code: "REPOSITORY_OPERATION_NOT_SUPPORTED"
        )
    }
  }

  /**
   Maps domain-specific errors to standardised API errors.

   - Parameter error: The original error
   - Returns: An APIError instance
   */
  private func mapToAPIError(_ error: Error) -> APIError {
    // If it's already an APIError, return it
    if let apiError = error as? APIError {
      return apiError
    }

    // Handle specific repository error types
    if let repoError = error as? RepositoryError {
      return mapRepositoryError(repoError)
    }

    // Default to a generic error for unhandled error types
    return APIError.internalError(
      message: "An unexpected error occurred: \(error.localizedDescription)",
      underlyingError: error
    )
  }
  
  /**
   Maps RepositoryError to standardised APIError.
   
   - Parameter error: The repository error to map
   - Returns: An APIError instance
   */
  private func mapRepositoryError(_ error: RepositoryError) -> APIError {
    switch error {
      case .notFound:
        return APIError.resourceNotFound(
          message: "Repository not found",
          identifier: "unknown"
        )
      case .duplicateIdentifier:
        return APIError.conflict(
          message: "Repository already exists with this identifier",
          details: "A repository with the given identifier is already registered",
          code: "REPOSITORY_ALREADY_EXISTS"
        )
      case .locked:
        return APIError.conflict(
          message: "Repository is locked by another operation",
          details: "Try again later when the repository is not in use",
          code: "REPOSITORY_LOCKED"
        )
      case .invalidRepository:
        return APIError.validationError(
          message: "Invalid repository configuration",
          details: "The repository configuration is invalid or incomplete",
          code: "INVALID_REPOSITORY"
        )
      case .accessDenied:
        return APIError.accessDenied(
          message: "Access denied to repository",
          details: "The application does not have permission to access this repository",
          code: "REPOSITORY_ACCESS_DENIED"
        )
      case .networkError:
        return APIError.networkError(
          message: "Network error accessing repository",
          details: "A network error occurred while trying to access the repository",
          code: "REPOSITORY_NETWORK_ERROR"
        )
      case .other:
        return APIError.internalError(
          message: "An unexpected repository error occurred",
          underlyingError: error
        )
    }
  }

  // MARK: - Batch Operation Support
  
  /**
   Executes a batch of repository operations more efficiently than individual execution.
   
   - Parameter operations: Array of operations to execute
   - Returns: Dictionary mapping operation IDs to results
   - Throws: APIError if any operation fails
   */
  public func executeBatch(_ operations: [any APIOperation]) async throws -> [String: Any] {
    var results: [String: Any] = [:]
    
    // Group operations by type for more efficient processing
    let groupedOperations = Dictionary(grouping: operations) { type(of: $0) }
    
    // Log batch operation start
    await baseDomainHandler.logDebug(
      message: "Starting batch repository operation",
      operationName: "batchExecution",
      source: "RepositoryDomainHandler",
      additionalMetadata: LogMetadataDTOCollection()
        .withPublic(key: "operationCount", value: String(operations.count))
        .withPublic(key: "operationTypes", value: String(describing: groupedOperations.keys))
    )
    
    do {
      // Process each group of operations
      for (_, operationsOfType) in groupedOperations {
        if let firstOp = operationsOfType.first {
          // Process based on operation type
          if firstOp is ListRepositoriesOperation {
            // Example: Batch process all list operations together
            let batchResult = try await batchListRepositories(
              operationsOfType.compactMap { $0 as? ListRepositoriesOperation }
            )
            for (id, result) in batchResult {
              results[id] = result
            }
          } else {
            // Fall back to individual processing for other types
            for operation in operationsOfType {
              let result = try await executeRepositoryOperation(operation)
              results[operation.operationId] = result
            }
          }
        }
      }
      
      // Log batch operation success
      await baseDomainHandler.logDebug(
        message: "Batch repository operation completed successfully",
        operationName: "batchExecution",
        source: "RepositoryDomainHandler",
        additionalMetadata: LogMetadataDTOCollection()
          .withPublic(key: "operationCount", value: String(operations.count))
          .withPublic(key: "resultsCount", value: String(results.count))
      )
      
      return results
    } catch {
      // Log batch operation failure
      await baseDomainHandler.logOperationFailure(
        operationName: "batchExecution",
        error: error,
        source: "RepositoryDomainHandler"
      )
      
      throw mapToAPIError(error)
    }
  }
  
  /**
   Processes multiple list repositories operations in a batch for better performance.
   
   - Parameter operations: Array of ListRepositoriesOperation to process
   - Returns: Dictionary mapping operation IDs to results
   - Throws: APIError if any operation fails
   */
  private func batchListRepositories(_ operations: [ListRepositoriesOperation]) async throws -> [String: [RepositoryInfo]] {
    var results: [String: [RepositoryInfo]] = [:]
    
    // Get all repositories in one call
    let allRepositories = try await repositoryService.listRepositories(includeDetails: true)
    
    // Apply filters for each operation
    for operation in operations {
      let filteredRepositories: [RepositoryInfo]
      
      // Apply any operation-specific filtering
      if operation.includeDetails {
        filteredRepositories = allRepositories
      } else {
        // If details aren't needed, create simplified versions
        filteredRepositories = allRepositories.map { repo in
          RepositoryInfo(
            id: repo.id,
            name: repo.name,
            type: repo.type,
            status: repo.status,
            creationDate: repo.creationDate,
            lastModified: repo.lastModified
          )
        }
      }
      
      // Store the result for this operation
      results[operation.operationId] = filteredRepositories
    }
    
    return results
  }

  /**
   Handles the list repositories operation.

   - Parameter operation: The operation to execute
   - Returns: Array of repository information
   - Throws: APIError if the operation fails
   */
  private func handleListRepositories(_ operation: ListRepositoriesOperation) async throws
  -> [RepositoryInfo] {
    // Create privacy-aware logging metadata
    let metadata=LogMetadataDTOCollection()
      .withPublic(key: "operation", value: "listRepositories")
      .withPublic(key: "include_details", value: operation.includeDetails.description)

<<<<<<< HEAD
    await logger?.info(
      "Listing repositories",
      context: BaseLogContextDTO(
        domainName: "repository",
        source: "RepositoryDomainHandler",
        metadata: metadata
      )
=======
    await baseDomainHandler.logDebug(
      message: "Listing repositories",
      operationName: "listRepositories",
      source: "RepositoryDomainHandler",
      additionalMetadata: metadata
>>>>>>> a6dc49df
    )

    // Get all repositories from the service
    let repositories=await repositoryService.getAllRepositories()

    if repositories.isEmpty {
<<<<<<< HEAD
      await logger?.info(
        "No repositories found",
        context: BaseLogContextDTO(
          domainName: "repository",
          source: "RepositoryDomainHandler",
          metadata: metadata
        )
=======
      await baseDomainHandler.logDebug(
        message: "No repositories found",
        operationName: "listRepositories",
        source: "RepositoryDomainHandler",
        additionalMetadata: metadata
>>>>>>> a6dc49df
      )
      return []
    }

    // Apply status filter if requested
    let statusFilterValue=operation.statusFilter
    let filteredRepositories=repositories.filter { (_, repository) in
      guard let statusFilter=statusFilterValue else {
        return true // Include all repositories if no status filter
      }

      // Status filter needs to be handled differently as it's a string in the API
      // but an enum in the repository service
      // Get the state from the repository synchronously to use in the filter
      let state=getRepositoryState(repository)
      return statusFilter == mapStatus(state).rawValue
    }

    // Map each repository to the API model
    var resultList=[RepositoryInfo]()
    for (id, repository) in filteredRepositories {
      try await resultList.append(
        RepositoryInfo(
          id: id,
          name: repository.identifier, // Placeholder: Use identifier as name
          // name: repository.getName() ?? repository.identifier,
          status: mapStatus(Task.detached { repository.state }.value),
          creationDate: Date(), // Placeholder: Use current date
          // creationDate: repository.getCreationDate() ?? Date(),
          lastAccessDate: Date() // Placeholder: Use current date
          // lastAccessDate: repository.getLastAccessDate() ?? Date()
        )
      )
    }

<<<<<<< HEAD
    await logger?.info(
      "Found \(resultList.count) repositories",
      context: BaseLogContextDTO(
        domainName: "repository",
        source: "RepositoryDomainHandler",
        metadata: metadata.with(
          key: "count",
          value: String(resultList.count),
          privacyLevel: .public
        )
=======
    await baseDomainHandler.logDebug(
      message: "Found \(resultList.count) repositories",
      operationName: "listRepositories",
      source: "RepositoryDomainHandler",
      additionalMetadata: metadata.with(
        key: "count",
        value: String(resultList.count),
        privacyLevel: .public
>>>>>>> a6dc49df
      )
    )

    return resultList
  }

  /**
   Handles the get repository operation.

   - Parameter operation: The operation to execute
   - Returns: Detailed repository information
   - Throws: APIError if the operation fails
   */
  private func handleGetRepository(_ operation: GetRepositoryOperation) async throws
  -> RepositoryDetails {
    // Check if the repository exists
    if await !repositoryService.isRegistered(identifier: operation.repositoryID) {
      throw APIError.resourceNotFound(
        message: "Repository not found: \(operation.repositoryID)",
        identifier: operation.repositoryID
      )
    }

    // Get the repository
    let repository=try await repositoryService.getRepository(identifier: operation.repositoryID)

    // Get the repository stats
    let stats=try await repository.getStats()

    // Create the repository details
    let details=try await RepositoryDetails(
      id: repository.identifier,
      name: repository.identifier, // Placeholder: Use identifier as name
      // name: repository.getName() ?? repository.identifier,
      status: mapStatus(Task.detached { repository.state }.value),
      creationDate: Date(), // Placeholder: Use current date
      // creationDate: repository.getCreationDate() ?? Date(),
      lastAccessDate: Date(), // Placeholder: Use current date
      // lastAccessDate: repository.getLastAccessDate() ?? Date(),
      snapshotCount: Int(stats.snapshotCount),
      totalSize: Int(stats.totalSize),
      location: repository.location.absoluteString
    )

<<<<<<< HEAD
    await logger?.info(
      "Retrieved repository details",
      context: BaseLogContextDTO(
        domainName: "repository",
        source: "RepositoryDomainHandler",
        metadata: LogMetadataDTOCollection()
          .withPublic(key: "operation", value: "getRepository")
          .withPublic(key: "repository_id", value: operation.repositoryID)
      )
=======
    await baseDomainHandler.logDebug(
      message: "Retrieved repository details",
      operationName: "getRepository",
      source: "RepositoryDomainHandler",
      additionalMetadata: LogMetadataDTOCollection()
        .withPublic(key: "repository_id", value: operation.repositoryID)
>>>>>>> a6dc49df
    )

    return details
  }

  /**
   Handles the create repository operation.

   - Parameter operation: The operation to execute
   - Returns: Basic repository information
   - Throws: APIError if the operation fails
   */
  private func handleCreateRepository(_ operation: CreateRepositoryOperation) async throws
  -> RepositoryInfo {
    // Extract parameters
    let params=operation.parameters

    // Try to create repository
    let repository=try await repositoryService.createRepository(
      at: operation.parameters.location
    )

    // Apply name and other metadata if needed
    // try await repository.setName(params.name)
    // try await repository.setMetadata([
    //  "name": params.name,
    //  "location": params.location.path,
    // ])

    // Return repository info
    let info=try await RepositoryInfo(
      id: repository.identifier,
      name: repository.identifier, // Placeholder: Use identifier as name
      // name: repository.getName() ?? repository.identifier,
      status: mapStatus(Task.detached { repository.state }.value),
      creationDate: Date(), // Placeholder: Use current date
      // creationDate: repository.getCreationDate() ?? Date(),
      lastAccessDate: Date() // Placeholder: Use current date
      // lastAccessDate: repository.getLastAccessDate() ?? Date()
    )

<<<<<<< HEAD
    await logger?.info(
      "Repository created successfully",
      context: BaseLogContextDTO(
        domainName: "repository",
        source: "RepositoryDomainHandler",
        metadata: LogMetadataDTOCollection()
          .withPublic(key: "operation", value: "createRepository")
          .withPublic(key: "repository_id", value: repository.identifier)
          .withPublic(key: "repository_name", value: repository.identifier)
      )
=======
    await baseDomainHandler.logDebug(
      message: "Repository created successfully",
      operationName: "createRepository",
      source: "RepositoryDomainHandler",
      additionalMetadata: LogMetadataDTOCollection()
        .withPublic(key: "repository_id", value: repository.identifier)
        .withPublic(key: "repository_name", value: repository.name)
>>>>>>> a6dc49df
    )

    return info
  }

  /**
   Handles the update repository operation.

   - Parameter operation: The operation to execute
   - Returns: Updated repository information
   - Throws: APIError if the operation fails
   */
  private func handleUpdateRepository(_ operation: UpdateRepositoryOperation) async throws
  -> RepositoryInfo {
    // Check if the repository exists
    if await !repositoryService.isRegistered(identifier: operation.repositoryID) {
      throw APIError.resourceNotFound(
        message: "Repository not found: \(operation.repositoryID)",
        identifier: operation.repositoryID
      )
    }

    // Get the repository
    let repository=try await repositoryService.getRepository(identifier: operation.repositoryID)

    // Apply updates - convert the SendableValue dictionary to string dictionary
    var updatesDict: [String: String]=[:]
    for (key, value) in operation.updates {
      if let stringValue=value.stringValue {
        updatesDict[key]=stringValue
      }
    }

    // Update the repository metadata
    if let name=operation.name {
      // try await repository.setName(name)
      await logger?.info(
        "Updated repository name",
        context: BaseLogContextDTO(
          domainName: "repository",
          source: "RepositoryDomainHandler",
          metadata: LogMetadataDTOCollection()
            .withPublic(key: "operation", value: "updateRepository")
            .withPublic(key: "repository_id", value: operation.repositoryID)
            .withPublic(key: "repository_name", value: name)
        )
      )
    }

    // Return updated info
    let updatedInfo=try await RepositoryInfo(
      id: repository.identifier,
      name: repository.identifier, // Placeholder: Use identifier as name
      // name: repository.getName() ?? repository.identifier,
      status: mapStatus(Task.detached { repository.state }.value),
      creationDate: Date(), // Placeholder: Use current date
      // creationDate: repository.getCreationDate() ?? Date(),
      lastAccessDate: Date() // Placeholder: Use current date
      // lastAccessDate: repository.getLastAccessDate() ?? Date()
    )

<<<<<<< HEAD
    await logger?.info(
      "Repository updated successfully",
      context: BaseLogContextDTO(
        domainName: "repository",
        source: "RepositoryDomainHandler",
        metadata: LogMetadataDTOCollection()
          .withPublic(key: "operation", value: "updateRepository")
          .withPublic(key: "repository_id", value: operation.repositoryID)
      )
=======
    await baseDomainHandler.logDebug(
      message: "Repository updated successfully",
      operationName: "updateRepository",
      source: "RepositoryDomainHandler",
      additionalMetadata: LogMetadataDTOCollection()
        .withPublic(key: "repository_id", value: operation.repositoryID)
>>>>>>> a6dc49df
    )

    return updatedInfo
  }

  /**
   Deletes a repository with the specified ID.

   - Parameter operation: The delete repository operation parameters
   - Throws: APIError if the repository deletion fails
   */
  private func handleDeleteRepository(_ operation: DeleteRepositoryOperation) async throws {
    // Check if the repository exists
    if await !repositoryService.isRegistered(identifier: operation.repositoryID) {
      throw APIError.resourceNotFound(
        message: "Repository not found: \(operation.repositoryID)",
        identifier: operation.repositoryID
      )
    }

    // Unregister the repository from the service
    try await repositoryService.unregister(identifier: operation.repositoryID)

<<<<<<< HEAD
    await logger?.info(
      "Repository deleted successfully",
      context: BaseLogContextDTO(
        domainName: "repository",
        source: "RepositoryDomainHandler",
        metadata: LogMetadataDTOCollection()
          .withPublic(key: "operation", value: "deleteRepository")
          .withPublic(key: "repository_id", value: operation.repositoryID)
      )
=======
    await baseDomainHandler.logDebug(
      message: "Repository deleted successfully",
      operationName: "deleteRepository",
      source: "RepositoryDomainHandler",
      additionalMetadata: LogMetadataDTOCollection()
        .withPublic(key: "repository_id", value: operation.repositoryID)
>>>>>>> a6dc49df
    )
  }

  // Helper to get repository state synchronously
  private func getRepositoryState(_: any RepositoryProtocol) -> RepositoryState {
    // Default to ready if we can't access the state
    .ready
  }

  // Helper function to map repository status
  private func mapStatus(_ state: RepositoryState) -> RepositoryStatus {
    switch state {
      case .ready:
        .ready
      case .uninitialized, .closed:
        .initialising
      case .locked:
        .locked
      case .corrupted:
        .damaged
      case .maintenance:
        .modifying
      default:
        .ready
    }
  }
}

// MARK: - API Types

// Removed duplicate RepositoryInfo and RepositoryDetails structs as they're already defined in
// RepositoryAPIOperations.swift

/**
 Status of a repository
 */
public enum RepositoryStatus: String, Sendable, Codable, CaseIterable {
  case ready
  case initialising
  case modifying
  case locked
  case damaged
  case repairing
}

extension RepositoryStatus {
  public static var allCases: [RepositoryStatus] {
    [.ready, .initialising, .modifying, .locked, .damaged, .repairing]
  }
}<|MERGE_RESOLUTION|>--- conflicted
+++ resolved
@@ -60,23 +60,6 @@
     return try await execute(operation)
   }
 
-  // MARK: - DomainHandler Conformance
-  public var domain: String { APIDomain.repository.rawValue }
-
-  public func handleOperation<T: APIOperation>(operation: T) async throws -> Any {
-    // TODO: Implement actual operation handling logic for the repository domain
-    await logger?.debug(
-      "Handling repository operation: \(operation)",
-      context: BaseLogContextDTO(domainName: "repository", source: "handleOperation")
-    )
-
-    // Placeholder implementation - throws error
-    throw APIError.operationNotSupported(
-      message: "Operation \(String(describing: type(of: operation))) not yet implemented for domain \(domain)",
-      code: "NOT_IMPLEMENTED"
-    )
-  }
-
   /**
    Executes a repository operation and returns its result.
 
@@ -85,71 +68,19 @@
    - Throws: APIError if the operation fails
    */
   public func execute(_ operation: some APIOperation) async throws -> Any {
-<<<<<<< HEAD
-    // Log the operation start with privacy-aware metadata
-    let operationName=String(describing: type(of: operation))
-    let startMetadata=LogMetadataDTOCollection()
-      .withPublic(key: "operation", value: operationName)
-      .withPublic(key: "event", value: "start")
-
-    await logger?.info(
-      "Starting repository operation",
-      context: BaseLogContextDTO(
-        domainName: "repository",
-        source: "RepositoryDomainHandler",
-        metadata: startMetadata
-      )
-    )
-
-    do {
-      // Execute the appropriate operation based on type
-      let result=try await executeRepositoryOperation(operation)
-
-      // Log success
-      let successMetadata=LogMetadataDTOCollection()
-        .withPublic(key: "operation", value: operationName)
-        .withPublic(key: "event", value: "success")
-        .withPublic(key: "status", value: "completed")
-
-      await logger?.info(
-        "Repository operation completed successfully",
-        context: BaseLogContextDTO(
-          domainName: "repository",
-          source: "RepositoryDomainHandler",
-          metadata: successMetadata
-        )
-      )
-
-      return result
-    } catch {
-      // Log failure with privacy-aware error details
-      let errorMetadata=LogMetadataDTOCollection()
-        .withPublic(key: "operation", value: operationName)
-        .withPublic(key: "event", value: "failure")
-        .withPublic(key: "status", value: "failed")
-        .withPrivate(key: "error", value: error.localizedDescription)
-
-      await logger?.error(
-        "Repository operation failed",
-        context: BaseLogContextDTO(
-          domainName: "repository",
-          source: "RepositoryDomainHandler",
-          metadata: errorMetadata
-        )
-=======
     // Get operation name once for reuse
     let operationName = String(describing: type(of: operation))
     
     // Log operation start with optimised metadata creation
     await baseDomainHandler.logOperationStart(operationName: operationName, source: "RepositoryDomainHandler")
-
+    
     do {
       // Execute the appropriate operation based on type
       let result = try await executeRepositoryOperation(operation)
       
       // Log success with optimised metadata creation
       await baseDomainHandler.logOperationSuccess(operationName: operationName, source: "RepositoryDomainHandler")
-
+      
       return result
     } catch {
       // Log failure with optimised metadata creation
@@ -157,7 +88,6 @@
         operationName: operationName,
         error: error,
         source: "RepositoryDomainHandler"
->>>>>>> a6dc49df
       )
       
       // Map to appropriate API error and rethrow
@@ -462,42 +392,22 @@
       .withPublic(key: "operation", value: "listRepositories")
       .withPublic(key: "include_details", value: operation.includeDetails.description)
 
-<<<<<<< HEAD
-    await logger?.info(
-      "Listing repositories",
-      context: BaseLogContextDTO(
-        domainName: "repository",
-        source: "RepositoryDomainHandler",
-        metadata: metadata
-      )
-=======
     await baseDomainHandler.logDebug(
       message: "Listing repositories",
       operationName: "listRepositories",
       source: "RepositoryDomainHandler",
       additionalMetadata: metadata
->>>>>>> a6dc49df
     )
 
     // Get all repositories from the service
     let repositories=await repositoryService.getAllRepositories()
 
     if repositories.isEmpty {
-<<<<<<< HEAD
-      await logger?.info(
-        "No repositories found",
-        context: BaseLogContextDTO(
-          domainName: "repository",
-          source: "RepositoryDomainHandler",
-          metadata: metadata
-        )
-=======
       await baseDomainHandler.logDebug(
         message: "No repositories found",
         operationName: "listRepositories",
         source: "RepositoryDomainHandler",
         additionalMetadata: metadata
->>>>>>> a6dc49df
       )
       return []
     }
@@ -533,18 +443,6 @@
       )
     }
 
-<<<<<<< HEAD
-    await logger?.info(
-      "Found \(resultList.count) repositories",
-      context: BaseLogContextDTO(
-        domainName: "repository",
-        source: "RepositoryDomainHandler",
-        metadata: metadata.with(
-          key: "count",
-          value: String(resultList.count),
-          privacyLevel: .public
-        )
-=======
     await baseDomainHandler.logDebug(
       message: "Found \(resultList.count) repositories",
       operationName: "listRepositories",
@@ -553,7 +451,6 @@
         key: "count",
         value: String(resultList.count),
         privacyLevel: .public
->>>>>>> a6dc49df
       )
     )
 
@@ -598,24 +495,12 @@
       location: repository.location.absoluteString
     )
 
-<<<<<<< HEAD
-    await logger?.info(
-      "Retrieved repository details",
-      context: BaseLogContextDTO(
-        domainName: "repository",
-        source: "RepositoryDomainHandler",
-        metadata: LogMetadataDTOCollection()
-          .withPublic(key: "operation", value: "getRepository")
-          .withPublic(key: "repository_id", value: operation.repositoryID)
-      )
-=======
     await baseDomainHandler.logDebug(
       message: "Retrieved repository details",
       operationName: "getRepository",
       source: "RepositoryDomainHandler",
       additionalMetadata: LogMetadataDTOCollection()
         .withPublic(key: "repository_id", value: operation.repositoryID)
->>>>>>> a6dc49df
     )
 
     return details
@@ -657,18 +542,6 @@
       // lastAccessDate: repository.getLastAccessDate() ?? Date()
     )
 
-<<<<<<< HEAD
-    await logger?.info(
-      "Repository created successfully",
-      context: BaseLogContextDTO(
-        domainName: "repository",
-        source: "RepositoryDomainHandler",
-        metadata: LogMetadataDTOCollection()
-          .withPublic(key: "operation", value: "createRepository")
-          .withPublic(key: "repository_id", value: repository.identifier)
-          .withPublic(key: "repository_name", value: repository.identifier)
-      )
-=======
     await baseDomainHandler.logDebug(
       message: "Repository created successfully",
       operationName: "createRepository",
@@ -676,7 +549,6 @@
       additionalMetadata: LogMetadataDTOCollection()
         .withPublic(key: "repository_id", value: repository.identifier)
         .withPublic(key: "repository_name", value: repository.name)
->>>>>>> a6dc49df
     )
 
     return info
@@ -713,16 +585,13 @@
     // Update the repository metadata
     if let name=operation.name {
       // try await repository.setName(name)
-      await logger?.info(
-        "Updated repository name",
-        context: BaseLogContextDTO(
-          domainName: "repository",
-          source: "RepositoryDomainHandler",
-          metadata: LogMetadataDTOCollection()
-            .withPublic(key: "operation", value: "updateRepository")
-            .withPublic(key: "repository_id", value: operation.repositoryID)
-            .withPublic(key: "repository_name", value: name)
-        )
+      await baseDomainHandler.logDebug(
+        message: "Updated repository name",
+        operationName: "updateRepository",
+        source: "RepositoryDomainHandler",
+        additionalMetadata: LogMetadataDTOCollection()
+          .withPublic(key: "repository_id", value: operation.repositoryID)
+          .withPublic(key: "repository_name", value: name)
       )
     }
 
@@ -738,24 +607,12 @@
       // lastAccessDate: repository.getLastAccessDate() ?? Date()
     )
 
-<<<<<<< HEAD
-    await logger?.info(
-      "Repository updated successfully",
-      context: BaseLogContextDTO(
-        domainName: "repository",
-        source: "RepositoryDomainHandler",
-        metadata: LogMetadataDTOCollection()
-          .withPublic(key: "operation", value: "updateRepository")
-          .withPublic(key: "repository_id", value: operation.repositoryID)
-      )
-=======
     await baseDomainHandler.logDebug(
       message: "Repository updated successfully",
       operationName: "updateRepository",
       source: "RepositoryDomainHandler",
       additionalMetadata: LogMetadataDTOCollection()
         .withPublic(key: "repository_id", value: operation.repositoryID)
->>>>>>> a6dc49df
     )
 
     return updatedInfo
@@ -779,24 +636,12 @@
     // Unregister the repository from the service
     try await repositoryService.unregister(identifier: operation.repositoryID)
 
-<<<<<<< HEAD
-    await logger?.info(
-      "Repository deleted successfully",
-      context: BaseLogContextDTO(
-        domainName: "repository",
-        source: "RepositoryDomainHandler",
-        metadata: LogMetadataDTOCollection()
-          .withPublic(key: "operation", value: "deleteRepository")
-          .withPublic(key: "repository_id", value: operation.repositoryID)
-      )
-=======
     await baseDomainHandler.logDebug(
       message: "Repository deleted successfully",
       operationName: "deleteRepository",
       source: "RepositoryDomainHandler",
       additionalMetadata: LogMetadataDTOCollection()
         .withPublic(key: "repository_id", value: operation.repositoryID)
->>>>>>> a6dc49df
     )
   }
 
