import APIInterfaces
import APIInterfaces
import CoreSecurityTypes
import CryptoTypes
import DomainSecurityTypes
import ErrorCoreTypes
import Foundation
import KeychainInterfaces
import LoggingInterfaces
import LoggingTypes
import SecurityCoreInterfaces
import SecurityInterfaces
import UmbraErrors

/**
 # Security Domain Handler

 Handles security-related API operations within the Alpha Dot Five architecture.
 This implementation provides secure operations for encryption, decryption,
 key management, and secure storage with proper privacy controls.

 ## Actor-Based Secure Storage

 This handler uses actor-based `SecureStorage` internally to ensure thread safety
 and memory protection for all sensitive cryptographic material. The handler itself
 is implemented as an actor to provide additional isolation and thread safety guarantees.

 ## Privacy-Enhanced Logging

 All operations are logged with appropriate privacy classifications to
 ensure sensitive data is properly protected.

 ## Thread Safety

 Operations are thread-safe by leveraging Swift's structured concurrency model
 and actor-based isolation. The handler is implemented as an actor to provide
 automatic synchronisation and eliminate potential race conditions.

 ## Memory Protection

 Security operations include memory protection to prevent data leakage.
 This is achieved through properly isolated actor-based state management,
 ensuring sensitive material is protected throughout its lifecycle.
 */
public actor SecurityDomainHandler: DomainHandler {
  /// Security service for cryptographic operations
  private let securityService: any SecurityProviderProtocol

  /// Logger with privacy controls
  private let logger: (any LoggingProtocol)?

  /// Cache for key metadata to improve performance of repeated operations
  private var keyMetadataCache: [String: (KeyMetadata, Date)] = [:]

  /// Cache time-to-live in seconds
  private let cacheTTL: TimeInterval = 60 // 1 minute

  /**
   Initialises a new security domain handler.

   - Parameters:
      - service: The security service for cryptographic operations that uses actor-based SecureStorage
      - logger: Optional logger for privacy-aware operation recording

   The security service must use actor-based SecureStorage internally to ensure
   proper isolation and thread safety for all cryptographic operations.
   */
  public init(
    service: any SecurityProviderProtocol,
    logger: (any LoggingProtocol)?=nil
  ) {
    securityService=service
    self.logger=logger
  }

  /**
   Determines if this handler supports the given operation.
<<<<<<< HEAD

   - Parameter operation: The operation to check support for
   - Returns: true if the operation is supported, false otherwise
   */
  public func supports(_ operation: some APIOperation) -> Bool {
    operation is any SecurityAPIOperation
  }

  // MARK: - DomainHandler Conformance
  public var domain: String { APIDomain.security.rawValue }

  /**
   Handles an incoming API operation for the Security domain.

   - Parameter operation: The API operation to handle, conforming to `APIOperation`.
   - Returns: The result of the operation, specific to the operation type (`T.APIOperationResult`).
   - Throws: `APIError` if the operation fails or is not supported.
   */
  public func handleOperation<T: APIOperation>(operation: T) async throws -> T.APIOperationResult {
    // Ensure the operation is a security operation
    guard operation is SecurityAPIOperation else {
      // This should technically not happen if routing is correct, but good practice
      throw APIError.operationNotSupported(
        message: "Operation type \(String(describing: type(of: operation))) not supported by SecurityDomainHandler",
        code: "UNSUPPORTED_OPERATION"
      )
    }

    // Log the operation start with privacy-aware metadata
    let operationName = String(describing: type(of: operation))
    let startMetadata = LogMetadataDTOCollection()
      .with(key: "operation", value: operationName, privacyLevel: .public)
      .with(key: "event", value: "start", privacyLevel: .public)

    await logger?.debug(
      "Handling security operation: \(operationName)",
      context: BaseLogContextDTO(
        domainName: domain,
        source: "SecurityDomainHandler.handleOperation",
        metadata: startMetadata
      )
    )

    do {
      // Execute the specific security operation
      let resultAny = try await executeSecurityOperation(operation as T)

      // Attempt to cast the result to the expected type
      guard let result = resultAny as? T.APIOperationResult else {
        // This indicates an internal inconsistency - the handler returned an unexpected type
        await logger?.critical(
          "Internal error: executeSecurityOperation returned unexpected type \(String(describing: type(of: resultAny))) for operation \(operationName). Expected \(String(describing: T.APIOperationResult.self))",
          context: BaseLogContextDTO(domainName: domain, source: "SecurityDomainHandler.handleOperation")
        )
        throw APIError.operationFailed(message: "Internal inconsistency: Invalid result type from security operation handler.", code: "INTERNAL_TYPE_ERROR")
      }

      // Log success
      let successMetadata = LogMetadataDTOCollection()
        .with(key: "operation", value: operationName, privacyLevel: .public)
        .with(key: "event", value: "success", privacyLevel: .public)
        .with(key: "status", value: "completed", privacyLevel: .public)

      await logger?.info(
        "Security operation completed successfully",
        context: BaseLogContextDTO(
          domainName: domain,
          source: "SecurityDomainHandler.handleOperation",
          metadata: successMetadata
        )
      )
      return result
    } catch let error as APIError {
      // Log and rethrow known API errors
      let errorMetadata = LogMetadataDTOCollection()
        .with(key: "error_domain", value: domain, privacyLevel: .public)
        .with(key: "operation", value: operationName, privacyLevel: .public)

      await logger?.error(
        "Security operation failed: \(error.localizedDescription)",
        context: BaseLogContextDTO(
          domainName: domain,
          source: "SecurityDomainHandler.handleOperation",
          metadata: errorMetadata
        )
      )
=======

   - Parameter operation: The operation to check support for
   - Returns: true if the operation is supported, false otherwise
   */
  public nonisolated func supports(_ operation: some APIOperation) -> Bool {
    operation is any SecurityAPIOperation
  }

  // MARK: - DomainHandler Conformance
  public nonisolated var domain: String { APIDomain.security.rawValue }

  /**
   Handles an incoming API operation for the Security domain.

   - Parameter operation: The API operation to handle, conforming to `APIOperation`.
   - Returns: The result of the operation, specific to the operation type (`T.APIOperationResult`).
   - Throws: `APIError` if the operation fails or is not supported.
   */
  public func handleOperation<T: APIOperation>(operation: T) async throws -> T.APIOperationResult {
    // Ensure the operation is a security operation
    guard operation is SecurityAPIOperation else {
      // This should technically not happen if routing is correct, but good practice
      throw APIError.operationNotSupported(
        message: "Operation type \(String(describing: type(of: operation))) not supported by SecurityDomainHandler",
        code: "UNSUPPORTED_OPERATION"
      )
    }

    // Get operation name once for reuse
    let operationName = String(describing: type(of: operation))
    
    // Log operation start with optimised metadata creation
    await logOperationStart(operationName: operationName)

    do {
      // Execute the specific security operation
      let resultAny = try await executeSecurityOperation(operation as T)

      // Attempt to cast the result to the expected type
      guard let result = resultAny as? T.APIOperationResult else {
        // This indicates an internal inconsistency - the handler returned an unexpected type
        await logCriticalError(
          message: "Internal error: executeSecurityOperation returned unexpected type \(String(describing: type(of: resultAny))) for operation \(operationName). Expected \(String(describing: T.APIOperationResult.self))",
          operationName: operationName
        )
        throw APIError.operationFailed(message: "Internal inconsistency: Invalid result type from security operation handler.", code: "INTERNAL_TYPE_ERROR")
      }

      // Log success with optimised metadata creation
      await logOperationSuccess(operationName: operationName)
      
      return result
    } catch let error as APIError {
      // Log and rethrow known API errors
      await logOperationFailure(operationName: operationName, error: error)
>>>>>>> a6dc49df
      throw error
    } catch {
      // Map other errors to APIError, log, and throw
      let apiError = mapToAPIError(error)
<<<<<<< HEAD
      let errorMetadata = LogMetadataDTOCollection()
        .with(key: "error_domain", value: domain, privacyLevel: .public)
        .with(key: "operation", value: operationName, privacyLevel: .public)

      await logger?.error(
        "Security operation failed: \(apiError.localizedDescription)",
        context: BaseLogContextDTO(
          domainName: domain,
          source: "SecurityDomainHandler.handleOperation",
          metadata: errorMetadata
        )
      )
=======
      await logOperationFailure(operationName: operationName, error: apiError)
>>>>>>> a6dc49df
      throw apiError
    }
  }

<<<<<<< HEAD
  // MARK: - Private Helper Methods

=======
>>>>>>> a6dc49df
  /**
   Routes the operation to the appropriate handler method based on its type.

   - Parameter operation: The operation to execute
   - Returns: The result of the operation
   - Throws: APIError if the operation fails or is unsupported

   Each handler method uses proper Sendable types and actor-based secure storage
   to maintain memory safety and thread isolation.
   */
  private func executeSecurityOperation<T: APIOperation>(_ operation: T) async throws -> Any {
    switch operation {
      case let op as EncryptData:
        return try await handleEncryptData(op)
      case let op as DecryptData:
        return try await handleDecryptData(op)
      case let op as GenerateKey:
        return try await handleGenerateKey(op)
      case let op as RetrieveKey:
        // Check cache first for better performance
        if let keyId = op.identifier, let cachedMetadata = getCachedKeyMetadata(keyId: keyId) {
          // Log cache hit if logging is enabled
          if await logger?.isEnabled(for: .debug) == true {
            let metadata = createBaseMetadata(operation: "retrieveKey", event: "cacheHit")
              .withPrivate(key: "keyId", value: keyId)
            
            await logger?.debug(
              "Retrieved key metadata from cache",
              context: CoreLogContext(
                source: "SecurityDomainHandler",
                metadata: metadata
              )
            )
          }
          // Still need to retrieve the actual key material
          return try await handleRetrieveKey(op)
        }
        return try await handleRetrieveKey(op)
      case let op as StoreKey:
        let result = try await handleStoreKey(op)
        // Cache key metadata if available
        if let keyId = op.identifier, let keyType = op.keyType {
          let metadata = KeyMetadata(
            keyId: keyId,
            keyType: keyType,
            algorithm: op.algorithm ?? "AES",
            creationDate: Date()
          )
          cacheKeyMetadata(keyId: keyId, metadata: metadata)
        }
        return result
      case let op as DeleteKey:
        // Invalidate cache entry for this key
        keyMetadataCache.removeValue(forKey: op.identifier)
        return try await handleDeleteKey(op)
      case let op as StoreSecret:
        return try await handleStoreSecret(op)
      case let op as RetrieveSecret:
        return try await handleRetrieveSecret(op)
      case let op as DeleteSecret:
        return try await handleDeleteSecret(op)
      case let op as VerifySignature:
        return try await handleVerifySignature(op)
      case let op as CreateSignature:
        return try await handleCreateSignature(op)
      case let op as HashData:
        return try await handleHashData(op)
      default:
        throw APIError.operationNotSupported(
          message: "Unsupported security operation: \(type(of: operation))",
          code: "SECURITY_OPERATION_NOT_SUPPORTED"
        )
    }
  }

  /**
   Maps domain-specific errors to standardised API errors.

   - Parameter error: The original error
   - Returns: An APIError instance
   */
  private func mapToAPIError(_ error: Error) -> APIError {
    // If it's already an APIError, return it
    if let apiError = error as? APIError {
      return apiError
    }

    // Use a type-based approach for more efficient error mapping
    switch error {
      case let securityError as SecurityError:
        return mapSecurityError(securityError)
      case let keychainError as KeychainError:
        return mapKeychainError(keychainError)
      default:
        return APIError.internalError(
          message: "An unexpected error occurred: \(error.localizedDescription)",
          underlyingError: error
        )
    }
  }
  
  /**
   Maps SecurityError to standardised APIError.
   
   - Parameter error: The security error to map
   - Returns: An APIError instance
   */
  private func mapSecurityError(_ error: SecurityError) -> APIError {
    switch error {
      case .keyNotFound:
        return APIError.resourceNotFound(
          message: "Security key not found",
          identifier: "unknown"
        )
      case .invalidKey:
        return APIError.validationError(
          message: "Invalid security key",
          details: "The provided key is invalid or corrupted",
          code: "INVALID_SECURITY_KEY"
        )
      case .encryptionFailed:
        return APIError.operationFailed(
          message: "Encryption operation failed",
          code: "ENCRYPTION_FAILED",
          underlyingError: error
        )
      case .decryptionFailed:
        return APIError.operationFailed(
          message: "Decryption operation failed",
          code: "DECRYPTION_FAILED",
          underlyingError: error
        )
      case .algorithmNotSupported:
        return APIError.validationError(
          message: "Unsupported encryption algorithm",
          details: "The requested encryption algorithm is not supported",
          code: "UNSUPPORTED_ALGORITHM"
        )
      case .invalidData:
        return APIError.validationError(
          message: "Invalid data for security operation",
          details: "The provided data is invalid or corrupted",
          code: "INVALID_SECURITY_DATA"
        )
      case .operationCancelled:
        return APIError.operationCancelled(
          message: "Security operation was cancelled",
          code: "SECURITY_OPERATION_CANCELLED"
        )
      case .accessDenied:
        return APIError.accessDenied(
          message: "Access denied for security operation",
          details: "The application does not have permission for this security operation",
          code: "SECURITY_ACCESS_DENIED"
        )
      case .internalError:
        return APIError.internalError(
          message: "Internal security error",
          underlyingError: error
        )
    }
  }
  
  /**
   Maps KeychainError to standardised APIError.
   
   - Parameter error: The keychain error to map
   - Returns: An APIError instance
   */
<<<<<<< HEAD
  private func getHashAlgorithm(from algorithmString: String?) async throws -> CoreSecurityTypes
  .HashAlgorithm {
    guard let algorithmStr=algorithmString else {
      // Default to SHA-256 if no algorithm specified
      return .sha256
    }

    switch algorithmStr.lowercased() {
      case "sha256", "sha-256":
        return .sha256
      case "sha512", "sha-512":
        return .sha512
      case "sha1", "sha-1":
        // SHA-1 is deprecated, use SHA-256 as a secure alternative
        await logger?.warning(
          "SHA-1 is deprecated and was requested, using SHA-256 instead",
          context: BaseLogContextDTO(
            domainName: "security",
            source: "SecurityDomainHandler",
            metadata: LogMetadataDTOCollection()
              .with(key: "requested_algorithm", value: "sha1", privacyLevel: .public)
              .with(key: "using_algorithm", value: "sha256", privacyLevel: .public)
          )
        )
        return .sha256
      case "sha384", "sha-384":
        // SHA-384 is not directly supported, use SHA-512 instead
        await logger?.warning(
          "SHA-384 is not directly supported, using SHA-512 instead",
          context: BaseLogContextDTO(
            domainName: "security",
            source: "SecurityDomainHandler",
            metadata: LogMetadataDTOCollection()
              .with(key: "requested_algorithm", value: "sha384", privacyLevel: .public)
              .with(key: "using_algorithm", value: "sha512", privacyLevel: .public)
          )
        )
        return .sha512
      default:
        if algorithmStr.isEmpty {
          // Default to SHA-256 for empty string
          await logger?.warning(
            "Empty hash algorithm specified, using SHA-256 as default",
            context: BaseLogContextDTO(
              domainName: "security",
              source: "SecurityDomainHandler",
              metadata: LogMetadataDTOCollection()
                .with(key: "requested_algorithm", value: "empty", privacyLevel: .public)
                .with(key: "using_algorithm", value: "sha256", privacyLevel: .public)
            )
          )
          return .sha256
        }

        throw SecurityError.invalidInput("Unsupported hash algorithm: \(algorithmStr)")
=======
  private func mapKeychainError(_ error: KeychainError) -> APIError {
    switch error {
      case .itemNotFound:
        return APIError.resourceNotFound(
          message: "Keychain item not found",
          identifier: "unknown"
        )
      case .duplicateItem:
        return APIError.conflict(
          message: "Duplicate keychain item",
          details: "An item with this identifier already exists in the keychain",
          code: "DUPLICATE_KEYCHAIN_ITEM"
        )
      case .accessDenied:
        return APIError.accessDenied(
          message: "Access denied to keychain",
          details: "The application does not have permission to access the keychain",
          code: "KEYCHAIN_ACCESS_DENIED"
        )
      case .invalidData:
        return APIError.validationError(
          message: "Invalid keychain data",
          details: "The provided data is invalid for keychain storage",
          code: "INVALID_KEYCHAIN_DATA"
        )
      case .unexpectedError:
        return APIError.internalError(
          message: "Unexpected keychain error",
          underlyingError: error
        )
>>>>>>> a6dc49df
    }
  }

  /**
   Handles data encryption operations.

   - Parameter operation: The encryption operation parameters
   - Returns: Encrypted data result
   - Throws: APIError if the encryption fails
   */
  private func handleEncryptData(_ operation: EncryptData) async throws -> EncryptionResult {
    let encryptionMetadata=LogMetadataDTOCollection()
      .with(key: "operation", value: "encryptData", privacyLevel: .public)
      .with(key: "dataSize", value: String(operation.data.count), privacyLevel: .public)

    await logger?.debug(
      "Processing encryption request",
      context: BaseLogContextDTO(
        domainName: "security",
        source: "SecurityDomainHandler",
        metadata: encryptionMetadata
      )
    )

    // Determine the encryption algorithm to use
    let algorithm=try getAlgorithm(from: operation.algorithm)

    // Create the security configuration
    let config=try await SecurityConfigDTO(
      encryptionAlgorithm: algorithm,
      hashAlgorithm: getHashAlgorithm(from: nil), // Default to SHA-256
      providerType: .system, // Use system provider
      options: SecurityConfigOptions(
        enableDetailedLogging: false,
        keyDerivationIterations: 100_000,
        memoryLimitBytes: 65536,
        useHardwareAcceleration: true,
        operationTimeoutSeconds: 30.0,
        verifyOperations: true,
        metadata: [
          "inputData": "encrypted",
          "keyMaterial": "provided",
          "operation": "encrypt"
        ]
      )
    )

    // Encrypt the data with the provided configuration
    let result=try await securityService.encrypt(config: config)

    // Check for successful result
    guard result.successful, let encryptedData=result.resultData else {
      throw SecurityError.encryptionFailed(
        "Encryption failed with no details: \(result.errorDetails ?? "unknown error")"
      )
    }

    return EncryptionResult(
      encryptedData: encryptedData,
      key: operation.key,
      keyIdentifier: nil,
      algorithm: algorithm.rawValue
    )
  }

  /**
   Handles data decryption operations.

   - Parameter operation: The decryption operation parameters
   - Returns: Decrypted data
   - Throws: APIError if the decryption fails
   */
  private func handleDecryptData(_ operation: DecryptData) async throws -> Data {
    let decryptionMetadata=LogMetadataDTOCollection()
      .with(key: "operation", value: "decryptData", privacyLevel: .public)
      .with(
        key: "encryptedDataSize",
        value: String(operation.encryptedData.count),
        privacyLevel: .public
      )

    await logger?.debug(
      "Processing decryption request",
      context: BaseLogContextDTO(
        domainName: "security",
        source: "SecurityDomainHandler",
        metadata: decryptionMetadata
      )
    )

    // Determine the encryption algorithm to use
    let algorithm=try getAlgorithm(from: operation.algorithm)

    // Create the security configuration
    let config=try await SecurityConfigDTO(
      encryptionAlgorithm: algorithm,
      hashAlgorithm: getHashAlgorithm(from: nil), // Default to SHA-256
      providerType: .system, // Use system provider
      options: SecurityConfigOptions(
        enableDetailedLogging: false,
        keyDerivationIterations: 100_000,
        memoryLimitBytes: 65536,
        useHardwareAcceleration: true,
        operationTimeoutSeconds: 30.0,
        verifyOperations: true,
        metadata: [
          "inputData": "encrypted",
          "keyMaterial": "provided",
          "operation": "decrypt"
        ]
      )
    )

    // Attempt decryption
    let result=try await securityService.decrypt(config: config)

    // Check for successful result
    guard result.successful, let decryptedData=result.resultData else {
      throw SecurityError.decryptionFailed(
        "Decryption failed with no details: \(result.errorDetails ?? "unknown error")"
      )
    }

    return decryptedData
  }

  /**
   Handles key generation operations.

   - Parameter operation: The key generation operation parameters
   - Returns: Generated crypto key
   - Throws: APIError if the key generation fails
   */
  private func handleGenerateKey(_ operation: GenerateKey) async throws -> SendableCryptoMaterial {
    let keyGenMetadata=LogMetadataDTOCollection()
      .with(key: "operation", value: "generateKey", privacyLevel: .public)
      .with(key: "keyType", value: operation.keyType, privacyLevel: .public)
      .with(key: "keySize", value: String(operation.keySize ?? 0), privacyLevel: .public)

    await logger?.debug(
      "Generating cryptographic key",
      context: BaseLogContextDTO(
        domainName: "security",
        source: "SecurityDomainHandler",
        metadata: keyGenMetadata
      )
    )

    // Create security configuration for key generation
    let config=try await SecurityConfigDTO(
      encryptionAlgorithm: getAlgorithm(from: operation.algorithm),
      hashAlgorithm: getHashAlgorithm(from: nil), // Default to SHA-256
      providerType: .system,
      options: SecurityConfigOptions(
        enableDetailedLogging: false,
        keyDerivationIterations: 100_000,
        memoryLimitBytes: 65536,
        useHardwareAcceleration: true,
        operationTimeoutSeconds: 30.0,
        verifyOperations: true,
        metadata: [
          "operation": "generateKey",
          "keySize": String(operation.keySize ?? 256)
        ]
      )
    )

    // Generate key based on type
    let result=try await securityService.generateKey(config: config)

    // Check for successful result
    guard result.successful, let keyData=result.resultData else {
      throw SecurityError.keyGenerationFailed(
        "Key generation failed with no details: \(result.errorDetails ?? "unknown error")"
      )
    }

    // Return the generated key
    return SendableCryptoMaterial(keyData)
  }

  /**
   Handles data hashing operations.

   - Parameter operation: The hashing operation parameters
   - Returns: Hash result
   - Throws: APIError if the hashing fails
   */
  private func handleHashData(_ operation: HashData) async throws -> String {
    let hashMetadata=LogMetadataDTOCollection()
      .with(key: "operation", value: "hashData", privacyLevel: .public)
      .with(key: "dataSize", value: String(operation.data.count), privacyLevel: .public)
      .with(key: "algorithm", value: operation.algorithm ?? "sha256", privacyLevel: .public)

    await logger?.debug(
      "Computing hash for data",
      context: BaseLogContextDTO(
        domainName: "security",
        source: "SecurityDomainHandler",
        metadata: hashMetadata
      )
    )

    // Determine the hash algorithm to use
    let algorithm=try await getHashAlgorithm(from: operation.algorithm)

    // Compute the hash
    return try await securityService.hashData(
      data: operation.data,
      algorithm: algorithm
    )
  }

  /**
   Handles storing a cryptographic key.

   - Parameter operation: The key storage operation parameters
   - Returns: The key identifier that can be used to retrieve the key
   - Throws: APIError if the operation fails
   */
  private func handleStoreKey(_ operation: StoreKey) async throws -> String {
    let storeMetadata=LogMetadataDTOCollection()
      .with(key: "operation", value: "storeKey", privacyLevel: .public)
      .with(key: "keyIdentifier", value: operation.identifier ?? "", privacyLevel: .public)
      .with(key: "keyType", value: "symmetric", privacyLevel: .public)

    await logger?.debug(
      "Storing cryptographic key",
      context: BaseLogContextDTO(
        domainName: "security",
        source: "SecurityDomainHandler",
        metadata: storeMetadata
      )
    )

    // Create security configuration for key storage
    let config=SecurityConfigDTO(
      encryptionAlgorithm: .aes256GCM, // Default algorithm
      hashAlgorithm: .sha256,
      providerType: .system,
      options: SecurityConfigOptions(
        enableDetailedLogging: false,
        keyDerivationIterations: 100_000,
        memoryLimitBytes: 65536,
        useHardwareAcceleration: true,
        operationTimeoutSeconds: 30.0,
        verifyOperations: true,
        metadata: [
          "operation": "storeKey",
          "keyIdentifier": operation.identifier ?? "",
          "keyType": "symmetric"
        ]
      )
    )

    // Store the key with the provided identifier or generate a new one
    let result=try await securityService.encrypt(config: config)

    // Check for successful result
    guard result.successful, let keyIDData=result.resultData else {
      throw SecurityError.keyStorageFailed(
        "Key storage failed with no details: \(result.errorDetails ?? "unknown error")"
      )
    }

    // Convert the result to a key identifier
    let keyID=String(data: keyIDData, encoding: .utf8) ?? UUID().uuidString

    await logger?.info(
      "Key stored successfully",
      context: BaseLogContextDTO(
        domainName: "security",
        source: "SecurityDomainHandler",
        metadata: LogMetadataDTOCollection()
          .with(key: "operation", value: "storeKey", privacyLevel: .public)
          .with(key: "key_id", value: keyID, privacyLevel: .public)
          .with(key: "status", value: "success", privacyLevel: .public)
      )
    )

    return keyID
  }

  /**
   Handles retrieval of a stored cryptographic key.

   - Parameter operation: The key retrieval operation parameters
   - Returns: The retrieved key
   - Throws: APIError if the operation fails
   */
  private func handleRetrieveKey(_ operation: RetrieveKey) async throws -> SendableCryptoMaterial {
    let retrieveMetadata=LogMetadataDTOCollection()
      .with(key: "operation", value: "retrieveKey", privacyLevel: .public)
      .with(key: "keyId", value: operation.identifier, privacyLevel: .private)

    await logger?.debug(
      "Retrieving cryptographic key",
      context: BaseLogContextDTO(
        domainName: "security",
        source: "SecurityDomainHandler",
        metadata: retrieveMetadata
      )
    )

    // Create config for key retrieval
    let config=SecurityConfigDTO(
      encryptionAlgorithm: .aes256GCM, // Default algorithm
      hashAlgorithm: .sha256,
      providerType: .system,
      options: SecurityConfigOptions(
        enableDetailedLogging: false,
        keyDerivationIterations: 100_000,
        memoryLimitBytes: 65536,
        useHardwareAcceleration: true,
        operationTimeoutSeconds: 30.0,
        verifyOperations: true,
        metadata: [
          "operation": "retrieveKey",
          "keyIdentifier": operation.identifier,
          "keyType": operation.keyType ?? "symmetric"
        ]
      )
    )

    // Retrieve key
    do {
      let result=try await securityService.decrypt(config: config)

      await logger?.info(
        "Key retrieved successfully",
        context: BaseLogContextDTO(
          domainName: "security",
          source: "SecurityDomainHandler",
          metadata: LogMetadataDTOCollection()
            .with(key: "operation", value: "retrieveKey", privacyLevel: .public)
            .with(key: "key_id", value: operation.identifier, privacyLevel: .public)
            .with(key: "status", value: "success", privacyLevel: .public)
        )
      )

      // Check for successful result
      guard result.successful, let keyData=result.resultData else {
        throw SecurityError.keyRetrievalFailed(
          "Key retrieval failed with no details: \(result.errorDetails ?? "unknown error")"
        )
      }

      return SendableCryptoMaterial(keyData)
    } catch {
      await logger?.error(
        "Failed to retrieve key",
        context: BaseLogContextDTO(
          domainName: "security",
          source: "SecurityDomainHandler",
          metadata: LogMetadataDTOCollection()
            .with(key: "operation", value: "retrieveKey", privacyLevel: .public)
            .with(key: "key_id", value: operation.identifier, privacyLevel: .private)
            .with(key: "error", value: error.localizedDescription, privacyLevel: .private)
        )
      )

      // Rethrow the error after logging
      throw mapToAPIError(error)
    }
  }

  /**
   Handles deletion of a stored cryptographic key.

   - Parameter operation: The key deletion operation parameters
   - Throws: APIError if the operation fails
   */
  private func handleDeleteKey(_ operation: DeleteKey) async throws {
    let deleteMetadata=LogMetadataDTOCollection()
      .with(key: "operation", value: "deleteKey", privacyLevel: .public)
      .with(key: "keyId", value: operation.identifier, privacyLevel: .private)

    await logger?.debug(
      "Deleting cryptographic key",
      context: BaseLogContextDTO(
        domainName: "security",
        source: "SecurityDomainHandler",
        metadata: deleteMetadata
      )
    )

    // Create config for key deletion
    let config=SecurityConfigDTO(
      encryptionAlgorithm: .aes256GCM, // Default algorithm
      hashAlgorithm: .sha256,
      providerType: .system,
      options: SecurityConfigOptions(
        enableDetailedLogging: false,
        keyDerivationIterations: 100_000,
        memoryLimitBytes: 65536,
        useHardwareAcceleration: true,
        operationTimeoutSeconds: 30.0,
        verifyOperations: true,
        metadata: [
          "operation": "deleteKey",
          "keyIdentifier": operation.identifier,
          "forced": operation.forced ? "true" : "false"
        ]
      )
    )

    // Delete the key
    let result=try await securityService.decrypt(config: config)

    await logger?.info(
      "Key deleted successfully",
      context: BaseLogContextDTO(
        domainName: "security",
        source: "SecurityDomainHandler",
        metadata: LogMetadataDTOCollection()
          .with(key: "operation", value: "deleteKey", privacyLevel: .public)
          .with(key: "key_id", value: operation.identifier, privacyLevel: .public)
          .with(key: "status", value: "success", privacyLevel: .public)
      )
    )

    // Check for successful result
    if !result.successful {
      throw SecurityError.keyDeletionFailed(
        "Key deletion failed with no details: \(result.errorDetails ?? "unknown error")"
      )
    }
  }

  /**
   Handles secret storage operations.

   - Parameter operation: The secret storage operation parameters
   - Returns: Secret identifier
   - Throws: APIError if the storage fails
   */
  private func handleStoreSecret(_ operation: StoreSecret) async throws -> String {
    let storeMetadata=LogMetadataDTOCollection()
      .with(key: "operation", value: "storeSecret", privacyLevel: .public)
      .with(
        key: "secretType",
        value: String(describing: type(of: operation.secret)),
        privacyLevel: .public
      )
      .with(key: "providedId", value: operation.identifier ?? "none", privacyLevel: .private)

    await logger?.debug(
      "Storing secret data",
      context: BaseLogContextDTO(
        domainName: "security",
        source: "SecurityDomainHandler",
        metadata: storeMetadata
      )
    )

    // Store the secret with the provided identifier or generate a new one
    let secretID=try await securityService.saveSecret(
      secret: operation.secret,
      identifier: operation.identifier
    )

    await logger?.info(
      "Successfully stored secret",
      context: BaseLogContextDTO(
        domainName: "security",
        source: "SecurityDomainHandler",
        metadata: LogMetadataDTOCollection()
          .with(key: "operation", value: "storeSecret", privacyLevel: .public)
          .with(key: "secret_id", value: secretID, privacyLevel: .public)
          .with(key: "status", value: "success", privacyLevel: .public)
      )
    )

    return secretID
  }

  /**
   Handles secret retrieval operations.

   - Parameter operation: The secret retrieval operation parameters
   - Returns: Retrieved secret
   - Throws: APIError if the secret is not found
   */
  private func handleRetrieveSecret(_ operation: RetrieveSecret) async throws
  -> SendableCryptoMaterial {
    let retrieveMetadata=LogMetadataDTOCollection()
      .with(key: "operation", value: "retrieveSecret", privacyLevel: .public)
      .with(key: "secretId", value: operation.identifier, privacyLevel: .private)

    await logger?.debug(
      "Retrieving secret data",
      context: BaseLogContextDTO(
        domainName: "security",
        source: "SecurityDomainHandler",
        metadata: retrieveMetadata
      )
    )

    // Create config for secret retrieval
    let secretConfig=SecuritySecretConfig(
      identifier: operation.identifier
    )

    // Retrieve secret
    do {
      let result=try await securityService.getSecret(
        identifier: operation.identifier
      )

      await logger?.info(
        "Successfully retrieved secret",
        context: BaseLogContextDTO(
          domainName: "security",
          source: "SecurityDomainHandler",
          metadata: LogMetadataDTOCollection()
            .with(key: "operation", value: "retrieveSecret", privacyLevel: .public)
            .with(key: "secret_id", value: operation.identifier, privacyLevel: .public)
            .with(key: "status", value: "success", privacyLevel: .public)
        )
      )

      return SendableCryptoMaterial(result.data)
    } catch {
      await logger?.error(
        "Failed to retrieve secret",
        context: BaseLogContextDTO(
          domainName: "security",
          source: "SecurityDomainHandler",
          metadata: LogMetadataDTOCollection()
            .with(key: "operation", value: "retrieveSecret", privacyLevel: .public)
            .with(key: "secret_id", value: operation.identifier, privacyLevel: .private)
            .with(key: "error", value: error.localizedDescription, privacyLevel: .private)
        )
      )

      // Rethrow the error after logging
      throw mapToAPIError(error)
    }
  }

  /**
   Handles secret deletion operations.

   - Parameter operation: The secret deletion operation parameters
   - Throws: APIError if the deletion fails
   */
  private func handleDeleteSecret(_ operation: DeleteSecret) async throws {
    let deleteMetadata=LogMetadataDTOCollection()
      .with(key: "operation", value: "deleteSecret", privacyLevel: .public)
      .with(key: "secretId", value: operation.identifier, privacyLevel: .private)

    await logger?.debug(
      "Deleting secret data",
      context: BaseLogContextDTO(
        domainName: "security",
        source: "SecurityDomainHandler",
        metadata: deleteMetadata
      )
    )

    // Create config for secret deletion
    let secretConfig=SecuritySecretConfig(
      identifier: operation.identifier
    )

    // Delete the secret
    _=try await securityService.removeSecret(
      identifier: operation.identifier
    )

    await logger?.info(
      "Successfully deleted secret",
      context: BaseLogContextDTO(
        domainName: "security",
        source: "SecurityDomainHandler",
        metadata: LogMetadataDTOCollection()
          .with(key: "operation", value: "deleteSecret", privacyLevel: .public)
          .with(key: "secret_id", value: operation.identifier, privacyLevel: .public)
          .with(key: "status", value: "success", privacyLevel: .public)
      )
    )
  }

  /**
   Security error types for domain-specific error handling.
   */
  private enum SecurityError: Error, LocalizedError {
    case invalidInput(String)
    case operationFailed(String)
    case encryptionFailed(String)
    case decryptionFailed(String)
    case keyGenerationFailed(String)
    case keyRetrievalFailed(String)
    case keyStorageFailed(String)
    case keyDeletionFailed(String)
    case permissionDenied(String)
    case unknownError(String)

    var errorDescription: String? {
      switch self {
        case let .invalidInput(message),
             let .operationFailed(message),
             let .encryptionFailed(message),
             let .decryptionFailed(message),
             let .keyGenerationFailed(message),
             let .keyRetrievalFailed(message),
             let .keyStorageFailed(message),
             let .keyDeletionFailed(message),
             let .permissionDenied(message),
             let .unknownError(message):
          message
      }
    }
  }

  // MARK: - Private Helper Methods
  
  /**
   Creates base metadata for logging with common fields.
   
   - Parameters:
     - operation: The operation name
     - event: The event type (start, success, failure)
   - Returns: Metadata collection with common fields
   */
  private func createBaseMetadata(operation: String, event: String) -> LogMetadataDTOCollection {
    LogMetadataDTOCollection()
      .withPublic(key: "operation", value: operation)
      .withPublic(key: "event", value: event)
      .withPublic(key: "domain", value: domain)
  }
  
  /**
   Logs the start of an operation with optimised metadata creation.
   
   - Parameter operationName: The name of the operation being executed
   */
  private func logOperationStart(operationName: String) async {
    // Only create metadata if logging is enabled
    if await logger?.isEnabled(for: .debug) == true {
      let metadata = createBaseMetadata(operation: operationName, event: "start")
      
      await logger?.debug(
        "Handling security operation: \(operationName)",
        context: CoreLogContext(
          source: "SecurityDomainHandler.handleOperation",
          metadata: metadata
        )
      )
    }
  }
  
  /**
   Logs the successful completion of an operation with optimised metadata creation.
   
   - Parameter operationName: The name of the operation that completed
   */
  private func logOperationSuccess(operationName: String) async {
    // Only create metadata if logging is enabled
    if await logger?.isEnabled(for: .info) == true {
      let metadata = createBaseMetadata(operation: operationName, event: "success")
        .withPublic(key: "status", value: "completed")
      
      await logger?.info(
        "Security operation completed successfully",
        context: CoreLogContext(
          source: "SecurityDomainHandler.handleOperation",
          metadata: metadata
        )
      )
    }
  }
  
  /**
   Logs the failure of an operation with optimised metadata creation.
   
   - Parameters:
     - operationName: The name of the operation that failed
     - error: The error that caused the failure
   */
  private func logOperationFailure(operationName: String, error: Error) async {
    // Only create metadata if logging is enabled
    if await logger?.isEnabled(for: .error) == true {
      let metadata = createBaseMetadata(operation: operationName, event: "failure")
        .withPublic(key: "error_domain", value: domain)
      
      await logger?.error(
        "Security operation failed: \(error.localizedDescription)",
        context: CoreLogContext(
          source: "SecurityDomainHandler.handleOperation",
          metadata: metadata
        )
      )
    }
  }
  
  /**
   Logs a critical error with optimised metadata creation.
   
   - Parameters:
     - message: The error message
     - operationName: The name of the operation that encountered the critical error
   */
  private func logCriticalError(message: String, operationName: String) async {
    // Only create metadata if logging is enabled
    if await logger?.isEnabled(for: .critical) == true {
      let metadata = createBaseMetadata(operation: operationName, event: "critical_error")
        .withPublic(key: "error_domain", value: domain)
      
      await logger?.critical(
        message,
        context: CoreLogContext(
          source: "SecurityDomainHandler.handleOperation",
          metadata: metadata
        )
      )
    }
  }
  
  /**
   Retrieves key metadata from the cache if available and not expired.
   
   - Parameter keyId: The key identifier
   - Returns: The cached key metadata if available, nil otherwise
   */
  private func getCachedKeyMetadata(keyId: String) -> KeyMetadata? {
    if let (metadata, timestamp) = keyMetadataCache[keyId],
       Date().timeIntervalSince(timestamp) < cacheTTL {
      return metadata
    }
    return nil
  }
  
  /**
   Caches key metadata for future use.
   
   - Parameters:
     - keyId: The key identifier
     - metadata: The key metadata to cache
   */
  private func cacheKeyMetadata(keyId: String, metadata: KeyMetadata) {
    keyMetadataCache[keyId] = (metadata, Date())
  }
  
  /**
   Clears all cached key metadata.
   */
  public func clearCache() {
    keyMetadataCache.removeAll()
  }

<<<<<<< HEAD
// MARK: - Deprecated Local Types (Moved or Replaced)
// Local APIOperation removed (use APIInterfaces.APIOperation)
// Local EncryptionResult likely replaced by a DTO or type in CryptoInterfaces/Types
=======
  // MARK: - Batch Operation Support
  
  /**
   Executes a batch of security operations more efficiently than individual execution.
   
   - Parameter operations: Array of operations to execute
   - Returns: Dictionary mapping operation IDs to results
   - Throws: APIError if any operation fails
   */
  public func executeBatch(_ operations: [any APIOperation]) async throws -> [String: Any] {
    var results: [String: Any] = [:]
    
    // Group operations by type for more efficient processing
    let groupedOperations = Dictionary(grouping: operations) { type(of: $0) }
    
    // Log batch operation start
    if await logger?.isEnabled(for: .info) == true {
      let metadata = LogMetadataDTOCollection()
        .withPublic(key: "operation", value: "batchExecution")
        .withPublic(key: "event", value: "start")
        .withPublic(key: "operationCount", value: String(operations.count))
        .withPublic(key: "operationTypes", value: String(describing: groupedOperations.keys))
      
      await logger?.info(
        "Starting batch security operation",
        context: CoreLogContext(
          source: "SecurityDomainHandler.executeBatch",
          metadata: metadata
        )
      )
    }
    
    do {
      // Process each group of operations
      for (_, operationsOfType) in groupedOperations {
        if let firstOp = operationsOfType.first {
          // Process based on operation type
          if firstOp is HashData {
            // Example: Batch process all hash operations together
            let batchResult = try await batchHashData(
              operationsOfType.compactMap { $0 as? HashData }
            )
            for (id, result) in batchResult {
              results[id] = result
            }
          } else if firstOp is EncryptData {
            // Example: Batch process all encryption operations together
            let batchResult = try await batchEncryptData(
              operationsOfType.compactMap { $0 as? EncryptData }
            )
            for (id, result) in batchResult {
              results[id] = result
            }
          } else {
            // Fall back to individual processing for other types
            for operation in operationsOfType {
              let result = try await executeSecurityOperation(operation)
              results[operation.operationId] = result
            }
          }
        }
      }
      
      // Log batch operation success
      if await logger?.isEnabled(for: .info) == true {
        let metadata = LogMetadataDTOCollection()
          .withPublic(key: "operation", value: "batchExecution")
          .withPublic(key: "event", value: "success")
          .withPublic(key: "operationCount", value: String(operations.count))
          .withPublic(key: "resultsCount", value: String(results.count))
        
        await logger?.info(
          "Batch security operation completed successfully",
          context: CoreLogContext(
            source: "SecurityDomainHandler.executeBatch",
            metadata: metadata
          )
        )
      }
      
      return results
    } catch {
      // Log batch operation failure
      if await logger?.isEnabled(for: .error) == true {
        let metadata = LogMetadataDTOCollection()
          .withPublic(key: "operation", value: "batchExecution")
          .withPublic(key: "event", value: "failure")
          .withPublic(key: "operationCount", value: String(operations.count))
          .withPrivate(key: "error", value: error.localizedDescription)
        
        await logger?.error(
          "Batch security operation failed",
          context: CoreLogContext(
            source: "SecurityDomainHandler.executeBatch",
            metadata: metadata
          )
        )
      }
      
      throw mapToAPIError(error)
    }
  }
  
  /**
   Processes multiple hash data operations in a batch for better performance.
   
   - Parameter operations: Array of HashData operations to process
   - Returns: Dictionary mapping operation IDs to results
   - Throws: APIError if any operation fails
   */
  private func batchHashData(_ operations: [HashData]) async throws -> [String: HashResult] {
    var results: [String: HashResult] = [:]
    
    // Group operations by algorithm to minimize configuration changes
    let groupedByAlgorithm = Dictionary(grouping: operations) { $0.algorithm ?? "SHA-256" }
    
    // Process each algorithm group
    for (algorithm, algorithmOperations) in groupedByAlgorithm {
      // Configure the security service once per algorithm
      let securityConfig = SecurityConfigDTO(
        operation: .hash,
        algorithm: algorithm,
        options: SecurityConfigOptions()
      )
      
      // Process each operation with the same algorithm
      for operation in algorithmOperations {
        // Create operation-specific options
        var options = securityConfig.options
        options.metadata["inputData"] = operation.data
        
        let updatedConfig = SecurityConfigDTO(
          operation: securityConfig.operation,
          algorithm: securityConfig.algorithm,
          options: options
        )
        
        // Execute the hash operation
        let result = try await securityService.performSecureOperation(config: updatedConfig)
        
        // Create and store the result
        let hashResult = HashResult(
          hash: result.resultData,
          algorithm: algorithm
        )
        
        results[operation.operationId] = hashResult
      }
    }
    
    return results
  }
  
  /**
   Processes multiple encrypt data operations in a batch for better performance.
   
   - Parameter operations: Array of EncryptData operations to process
   - Returns: Dictionary mapping operation IDs to results
   - Throws: APIError if any operation fails
   */
  private func batchEncryptData(_ operations: [EncryptData]) async throws -> [String: EncryptionResult] {
    var results: [String: EncryptionResult] = [:]
    
    // Group operations by key ID to minimize key retrievals
    let groupedByKey = Dictionary(grouping: operations) { $0.keyIdentifier ?? "default" }
    
    // Process each key group
    for (keyId, keyOperations) in groupedByKey {
      // Retrieve the key once per group (if needed)
      let keyMaterial: SendableCryptoMaterial?
      if keyId != "default" {
        keyMaterial = try await securityService.retrieveKey(identifier: keyId)
      } else {
        keyMaterial = nil
      }
      
      // Group by algorithm for further optimization
      let groupedByAlgorithm = Dictionary(grouping: keyOperations) { $0.algorithm ?? "AES-256-GCM" }
      
      // Process each algorithm group
      for (algorithm, algorithmOperations) in groupedByAlgorithm {
        // Configure the security service once per algorithm
        let securityConfig = SecurityConfigDTO(
          operation: .encrypt,
          algorithm: algorithm,
          options: SecurityConfigOptions()
        )
        
        // Process each operation with the same key and algorithm
        for operation in algorithmOperations {
          // Create operation-specific options
          var options = securityConfig.options
          options.metadata["inputData"] = operation.data
          
          if let keyMaterial = keyMaterial {
            options.metadata["keyMaterial"] = keyMaterial
          }
          
          let updatedConfig = SecurityConfigDTO(
            operation: securityConfig.operation,
            algorithm: securityConfig.algorithm,
            options: options
          )
          
          // Execute the encryption operation
          let result = try await securityService.performSecureOperation(config: updatedConfig)
          
          // Create and store the result
          let encryptionResult = EncryptionResult(
            ciphertext: result.resultData,
            algorithm: algorithm,
            keyId: keyId != "default" ? keyId : nil
          )
          
          results[operation.operationId] = encryptionResult
        }
      }
    }
    
    return results
  }

  // MARK: - Core API Types

  /**
   Base protocol for all API operations
   */
  public protocol APIOperation: Sendable {}

  /**
   Result of encryption operations
   */
  public struct EncryptionResult {
    public let encryptedData: Data
    public let key: SendableCryptoMaterial?
    public let keyIdentifier: String?
    public let algorithm: String

    public init(
      encryptedData: Data,
      key: SendableCryptoMaterial?=nil,
      keyIdentifier: String?=nil,
      algorithm: String
    ) {
      self.encryptedData=encryptedData
      self.key=key
      self.keyIdentifier=keyIdentifier
      self.algorithm=algorithm
    }
  }
>>>>>>> a6dc49df

  /**
   A type-safe wrapper for cryptographic material that can be safely passed across actor boundaries.
   */
  public struct SendableCryptoMaterial: Sendable, Equatable {
    public let rawData: Data

    public init(_ data: Data) {
      rawData=data
    }

    public init(_ bytes: [UInt8]) {
      rawData=Data(bytes)
    }

    public init(_ string: String) {
      rawData=Data(string.utf8)
    }
  }

  // MARK: - Security Secret Config

  /**
   Configuration for security secret operations.
   */
  public struct SecuritySecretConfig {
    let identifier: String
  }
}<|MERGE_RESOLUTION|>--- conflicted
+++ resolved
@@ -1,4 +1,3 @@
-import APIInterfaces
 import APIInterfaces
 import CoreSecurityTypes
 import CryptoTypes
@@ -75,17 +74,16 @@
 
   /**
    Determines if this handler supports the given operation.
-<<<<<<< HEAD
 
    - Parameter operation: The operation to check support for
    - Returns: true if the operation is supported, false otherwise
    */
-  public func supports(_ operation: some APIOperation) -> Bool {
+  public nonisolated func supports(_ operation: some APIOperation) -> Bool {
     operation is any SecurityAPIOperation
   }
 
   // MARK: - DomainHandler Conformance
-  public var domain: String { APIDomain.security.rawValue }
+  public nonisolated var domain: String { APIDomain.security.rawValue }
 
   /**
    Handles an incoming API operation for the Security domain.
@@ -103,151 +101,44 @@
         code: "UNSUPPORTED_OPERATION"
       )
     }
-
-    // Log the operation start with privacy-aware metadata
-    let operationName = String(describing: type(of: operation))
-    let startMetadata = LogMetadataDTOCollection()
-      .with(key: "operation", value: operationName, privacyLevel: .public)
-      .with(key: "event", value: "start", privacyLevel: .public)
-
-    await logger?.debug(
-      "Handling security operation: \(operationName)",
-      context: BaseLogContextDTO(
-        domainName: domain,
-        source: "SecurityDomainHandler.handleOperation",
-        metadata: startMetadata
-      )
-    )
-
-    do {
-      // Execute the specific security operation
-      let resultAny = try await executeSecurityOperation(operation as T)
-
-      // Attempt to cast the result to the expected type
-      guard let result = resultAny as? T.APIOperationResult else {
-        // This indicates an internal inconsistency - the handler returned an unexpected type
-        await logger?.critical(
-          "Internal error: executeSecurityOperation returned unexpected type \(String(describing: type(of: resultAny))) for operation \(operationName). Expected \(String(describing: T.APIOperationResult.self))",
-          context: BaseLogContextDTO(domainName: domain, source: "SecurityDomainHandler.handleOperation")
-        )
-        throw APIError.operationFailed(message: "Internal inconsistency: Invalid result type from security operation handler.", code: "INTERNAL_TYPE_ERROR")
-      }
-
-      // Log success
-      let successMetadata = LogMetadataDTOCollection()
-        .with(key: "operation", value: operationName, privacyLevel: .public)
-        .with(key: "event", value: "success", privacyLevel: .public)
-        .with(key: "status", value: "completed", privacyLevel: .public)
-
-      await logger?.info(
-        "Security operation completed successfully",
-        context: BaseLogContextDTO(
-          domainName: domain,
-          source: "SecurityDomainHandler.handleOperation",
-          metadata: successMetadata
-        )
-      )
-      return result
-    } catch let error as APIError {
-      // Log and rethrow known API errors
-      let errorMetadata = LogMetadataDTOCollection()
-        .with(key: "error_domain", value: domain, privacyLevel: .public)
-        .with(key: "operation", value: operationName, privacyLevel: .public)
-
-      await logger?.error(
-        "Security operation failed: \(error.localizedDescription)",
-        context: BaseLogContextDTO(
-          domainName: domain,
-          source: "SecurityDomainHandler.handleOperation",
-          metadata: errorMetadata
-        )
-      )
-=======
-
-   - Parameter operation: The operation to check support for
-   - Returns: true if the operation is supported, false otherwise
-   */
-  public nonisolated func supports(_ operation: some APIOperation) -> Bool {
-    operation is any SecurityAPIOperation
-  }
-
-  // MARK: - DomainHandler Conformance
-  public nonisolated var domain: String { APIDomain.security.rawValue }
-
-  /**
-   Handles an incoming API operation for the Security domain.
-
-   - Parameter operation: The API operation to handle, conforming to `APIOperation`.
-   - Returns: The result of the operation, specific to the operation type (`T.APIOperationResult`).
-   - Throws: `APIError` if the operation fails or is not supported.
-   */
-  public func handleOperation<T: APIOperation>(operation: T) async throws -> T.APIOperationResult {
-    // Ensure the operation is a security operation
-    guard operation is SecurityAPIOperation else {
-      // This should technically not happen if routing is correct, but good practice
-      throw APIError.operationNotSupported(
-        message: "Operation type \(String(describing: type(of: operation))) not supported by SecurityDomainHandler",
-        code: "UNSUPPORTED_OPERATION"
-      )
-    }
-
+    
     // Get operation name once for reuse
     let operationName = String(describing: type(of: operation))
     
     // Log operation start with optimised metadata creation
     await logOperationStart(operationName: operationName)
-
+    
     do {
       // Execute the specific security operation
       let resultAny = try await executeSecurityOperation(operation as T)
-
-      // Attempt to cast the result to the expected type
-      guard let result = resultAny as? T.APIOperationResult else {
-        // This indicates an internal inconsistency - the handler returned an unexpected type
-        await logCriticalError(
-          message: "Internal error: executeSecurityOperation returned unexpected type \(String(describing: type(of: resultAny))) for operation \(operationName). Expected \(String(describing: T.APIOperationResult.self))",
-          operationName: operationName
-        )
-        throw APIError.operationFailed(message: "Internal inconsistency: Invalid result type from security operation handler.", code: "INTERNAL_TYPE_ERROR")
-      }
-
+      
       // Log success with optimised metadata creation
       await logOperationSuccess(operationName: operationName)
       
+      // Cast the result to the expected type
+      guard let result = resultAny as? T.APIOperationResult else {
+        throw SecurityError.internalError("Unexpected result type from security operation")
+      }
+      
       return result
-    } catch let error as APIError {
-      // Log and rethrow known API errors
+    } catch {
+      // Log failure with optimised metadata creation
       await logOperationFailure(operationName: operationName, error: error)
->>>>>>> a6dc49df
-      throw error
-    } catch {
-      // Map other errors to APIError, log, and throw
-      let apiError = mapToAPIError(error)
-<<<<<<< HEAD
-      let errorMetadata = LogMetadataDTOCollection()
-        .with(key: "error_domain", value: domain, privacyLevel: .public)
-        .with(key: "operation", value: operationName, privacyLevel: .public)
-
-      await logger?.error(
-        "Security operation failed: \(apiError.localizedDescription)",
-        context: BaseLogContextDTO(
-          domainName: domain,
-          source: "SecurityDomainHandler.handleOperation",
-          metadata: errorMetadata
-        )
-      )
-=======
-      await logOperationFailure(operationName: operationName, error: apiError)
->>>>>>> a6dc49df
-      throw apiError
-    }
-  }
-
-<<<<<<< HEAD
-  // MARK: - Private Helper Methods
-
-=======
->>>>>>> a6dc49df
+      
+      // Map to appropriate API error and rethrow
+      if let apiError = error as? APIError {
+        throw apiError
+      } else if let securityError = error as? SecurityError {
+        throw mapSecurityError(securityError)
+      } else {
+        throw APIError.internalError(
+          message: "Unexpected error: \(error.localizedDescription)",
+          code: "SECURITY_ERROR"
+        )
+      }
+    }
+  }
+
   /**
    Routes the operation to the appropriate handler method based on its type.
 
@@ -417,63 +308,6 @@
    - Parameter error: The keychain error to map
    - Returns: An APIError instance
    */
-<<<<<<< HEAD
-  private func getHashAlgorithm(from algorithmString: String?) async throws -> CoreSecurityTypes
-  .HashAlgorithm {
-    guard let algorithmStr=algorithmString else {
-      // Default to SHA-256 if no algorithm specified
-      return .sha256
-    }
-
-    switch algorithmStr.lowercased() {
-      case "sha256", "sha-256":
-        return .sha256
-      case "sha512", "sha-512":
-        return .sha512
-      case "sha1", "sha-1":
-        // SHA-1 is deprecated, use SHA-256 as a secure alternative
-        await logger?.warning(
-          "SHA-1 is deprecated and was requested, using SHA-256 instead",
-          context: BaseLogContextDTO(
-            domainName: "security",
-            source: "SecurityDomainHandler",
-            metadata: LogMetadataDTOCollection()
-              .with(key: "requested_algorithm", value: "sha1", privacyLevel: .public)
-              .with(key: "using_algorithm", value: "sha256", privacyLevel: .public)
-          )
-        )
-        return .sha256
-      case "sha384", "sha-384":
-        // SHA-384 is not directly supported, use SHA-512 instead
-        await logger?.warning(
-          "SHA-384 is not directly supported, using SHA-512 instead",
-          context: BaseLogContextDTO(
-            domainName: "security",
-            source: "SecurityDomainHandler",
-            metadata: LogMetadataDTOCollection()
-              .with(key: "requested_algorithm", value: "sha384", privacyLevel: .public)
-              .with(key: "using_algorithm", value: "sha512", privacyLevel: .public)
-          )
-        )
-        return .sha512
-      default:
-        if algorithmStr.isEmpty {
-          // Default to SHA-256 for empty string
-          await logger?.warning(
-            "Empty hash algorithm specified, using SHA-256 as default",
-            context: BaseLogContextDTO(
-              domainName: "security",
-              source: "SecurityDomainHandler",
-              metadata: LogMetadataDTOCollection()
-                .with(key: "requested_algorithm", value: "empty", privacyLevel: .public)
-                .with(key: "using_algorithm", value: "sha256", privacyLevel: .public)
-            )
-          )
-          return .sha256
-        }
-
-        throw SecurityError.invalidInput("Unsupported hash algorithm: \(algorithmStr)")
-=======
   private func mapKeychainError(_ error: KeychainError) -> APIError {
     switch error {
       case .itemNotFound:
@@ -504,7 +338,6 @@
           message: "Unexpected keychain error",
           underlyingError: error
         )
->>>>>>> a6dc49df
     }
   }
 
@@ -1120,8 +953,6 @@
     }
   }
 
-  // MARK: - Private Helper Methods
-  
   /**
    Creates base metadata for logging with common fields.
    
@@ -1256,13 +1087,6 @@
     keyMetadataCache.removeAll()
   }
 
-<<<<<<< HEAD
-// MARK: - Deprecated Local Types (Moved or Replaced)
-// Local APIOperation removed (use APIInterfaces.APIOperation)
-// Local EncryptionResult likely replaced by a DTO or type in CryptoInterfaces/Types
-=======
-  // MARK: - Batch Operation Support
-  
   /**
    Executes a batch of security operations more efficiently than individual execution.
    
@@ -1483,36 +1307,6 @@
     return results
   }
 
-  // MARK: - Core API Types
-
-  /**
-   Base protocol for all API operations
-   */
-  public protocol APIOperation: Sendable {}
-
-  /**
-   Result of encryption operations
-   */
-  public struct EncryptionResult {
-    public let encryptedData: Data
-    public let key: SendableCryptoMaterial?
-    public let keyIdentifier: String?
-    public let algorithm: String
-
-    public init(
-      encryptedData: Data,
-      key: SendableCryptoMaterial?=nil,
-      keyIdentifier: String?=nil,
-      algorithm: String
-    ) {
-      self.encryptedData=encryptedData
-      self.key=key
-      self.keyIdentifier=keyIdentifier
-      self.algorithm=algorithm
-    }
-  }
->>>>>>> a6dc49df
-
   /**
    A type-safe wrapper for cryptographic material that can be safely passed across actor boundaries.
    */
@@ -1532,8 +1326,6 @@
     }
   }
 
-  // MARK: - Security Secret Config
-
   /**
    Configuration for security secret operations.
    */
