load("//:swift_rules.bzl", "umbra_swift_library")

umbra_swift_library(
    name = "CoreErrorsTests",
    srcs = glob(
        ["**/*.swift"],
        allow_empty = True,
    ),
    deps = [
<<<<<<< HEAD
        "//Sources/CoreErrors",  # Add direct dependency on CoreErrors
        "//Sources/UmbraErrors/Domains:UmbraErrorsDomains",  # Add specific dependency to avoid circular reference
        "//Sources/ErrorHandlingInterfaces",  # Add interfaces dependency
    ], 
=======
    ],
>>>>>>> 0a10304d
)

# Uncomment if documentation generation is needed
# load("@build_bazel_rules_swift//swift:swift.bzl", "swift_library")
# load("@rules_swift_package_manager//swiftpkg:defs.bzl", "swift_package")
#
# swift_package(
#     name = "docc_documentation",
#     srcs = glob([
#         "**/*.swift",
#         "**/*.docc/**",
#     ] , allow_empty = True),
#     deps = ["//Sources/CoreErrorsTests"],
# )<|MERGE_RESOLUTION|>--- conflicted
+++ resolved
@@ -7,14 +7,10 @@
         allow_empty = True,
     ),
     deps = [
-<<<<<<< HEAD
         "//Sources/CoreErrors",  # Add direct dependency on CoreErrors
         "//Sources/UmbraErrors/Domains:UmbraErrorsDomains",  # Add specific dependency to avoid circular reference
         "//Sources/ErrorHandlingInterfaces",  # Add interfaces dependency
-    ], 
-=======
     ],
->>>>>>> 0a10304d
 )
 
 # Uncomment if documentation generation is needed
