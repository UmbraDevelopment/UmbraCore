--- conflicted
+++ resolved
@@ -7,10 +7,7 @@
         allow_empty = True,
     ),
     deps = [
-<<<<<<< HEAD
         # No direct dependency on UmbraErrors to avoid circular dependency
-=======
->>>>>>> 0a10304d
     ],
 )
 
