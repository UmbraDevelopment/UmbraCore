--- conflicted
+++ resolved
@@ -9,14 +9,9 @@
     # Allow access from the UmbraErrors package
     visibility = ["//Sources/UmbraErrors:__subpackages__"],
     deps = [
-<<<<<<< HEAD
         # Remove CoreErrors dependency to break circular dependency
         "//Sources/ErrorHandlingDomains",
         "//Sources/ErrorHandlingInterfaces",  # Added dependency for interfaces
-=======
-        "//Sources/CoreErrors",
-        "//Sources/ErrorHandlingDomains",
->>>>>>> 0a10304d
         "//Sources/UmbraErrors/Core:UmbraErrorsCore",
         "//Sources/UmbraErrors/Domains:UmbraErrorsDomains",
     ],
@@ -32,9 +27,5 @@
 #         "**/*.swift",
 #         "**/*.docc/**",
 #     ] , allow_empty = True),
-<<<<<<< HEAD
 #     deps = ["//Sources/UmbraErrors/Mapping"],
-=======
-#     deps = ["//Sources/UmbraErrorsMapping"],
->>>>>>> 0a10304d
 # )