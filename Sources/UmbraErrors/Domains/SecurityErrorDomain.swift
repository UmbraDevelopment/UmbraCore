import ErrorHandlingInterfaces
import Foundation
@preconcurrency import ErrorHandlingInterfaces

/// Domain for security-related errors
public enum SecurityErrorDomain: String, CaseIterable, Sendable {
  /// Domain identifier
  public static let domain="Security"

  /// Error codes within the security domain
  case bookmarkError="BOOKMARK_ERROR"
  case accessError="ACCESS_ERROR"
  case encryptionFailed="ENCRYPTION_FAILED"
  case decryptionFailed="DECRYPTION_FAILED"
  case invalidKey="INVALID_KEY"
  case keyGenerationFailed="KEY_GENERATION_FAILED"
  case certificateInvalid="CERTIFICATE_INVALID"
  case unauthorisedAccess="UNAUTHORISED_ACCESS"
  case secureStorageFailure="SECURE_STORAGE_FAILURE"

  /// Returns a human-readable description for this error code
  public var description: String {
    switch self {
      case .bookmarkError:
        return "Error managing security bookmarks"
      case .accessError:
        return "Security access error"
      case .encryptionFailed:
        return "Encryption operation failed"
      case .decryptionFailed:
        return "Decryption operation failed"
      case .invalidKey:
        return "Invalid security key"
      case .keyGenerationFailed:
        return "Failed to generate security key"
      case .certificateInvalid:
        return "Certificate is invalid or expired"
      case .unauthorisedAccess:
        return "Unauthorised access attempt"
      case .secureStorageFailure:
        return "Secure storage operation failed"
    }
  }
}

/// Enhanced implementation of a SecurityError
<<<<<<< HEAD
public struct SecurityError: UmbraError, CustomStringConvertible {
  /// Domain identifier
  public let domain: String = SecurityErrorDomain.domain
  
  /// Error code string
  public var code: String { errorCode.rawValue }
  
  /// Human-readable description
  public var description: String { errorDescription }
  
  /// Human-readable description of the error
  public var errorDescription: String {
    let baseDescription = errorCode.description
    return underlyingError != nil ? "\(baseDescription) (Caused by: \(String(describing: underlyingError)))" : baseDescription
  }

  /// The specific error code
  public let errorCode: SecurityErrorDomain
  
=======
public struct SecurityError: UmbraError {
  /// Domain of the error
  public var domain: String { return SecurityErrorDomain.domain }
  
  /// The specific error code
  public let errorCode: SecurityErrorDomain
  
  /// Code representation as a string
  public var code: String { return errorCode.rawValue }
  
  /// Human-readable description of the error
  public var errorDescription: String {
    return customDescription ?? errorCode.description
  }
  
  /// Custom description if provided
  private let customDescription: String?
  
>>>>>>> 0a10304d
  /// Source location of the error
  public let source: ErrorSource?
  
  /// Underlying error that caused this error, if any
  public let underlyingError: Error?
  
  /// Additional contextual information
  public let context: ErrorContext
  
<<<<<<< HEAD
  /// Creates a new SecurityError
  /// - Parameters:
  ///   - code: The error code
  ///   - description: Optional custom description
  ///   - source: Optional source information
  ///   - underlyingError: Optional underlying error
  ///   - context: Optional context information
  public init(
    code: SecurityErrorDomain,
    description: String? = nil,
    source: ErrorSource? = nil,
    underlyingError: Error? = nil,
    context: ErrorContext = ErrorContext(source: "UmbraErrors", operation: "SecurityOperation", details: "Security error")
  ) {
    self.errorCode = code
    self.source = source
    self.underlyingError = underlyingError
    self.context = context
  }
  
  /// Creates a new error with the given context
  /// - Parameter context: The context to associate with the error
  /// - Returns: A new error with the given context
  public func with(context: ErrorContext) -> SecurityError {
    SecurityError(
      code: self.errorCode,
      source: self.source,
      underlyingError: self.underlyingError,
      context: context
    )
  }
  
  /// Creates a new error with the given underlying error
  /// - Parameter underlyingError: The underlying error
  /// - Returns: A new error with the given underlying error
  public func with(underlyingError: Error) -> SecurityError {
    SecurityError(
      code: self.errorCode,
      source: self.source,
=======
  /// Provide CustomStringConvertible conformance
  public var description: String {
    return "\(domain).\(code): \(errorDescription)"
  }
  
  /// Creates a new SecurityError
  /// - Parameters:
  ///   - code: The specific error code
  ///   - description: Optional human-readable description
  ///   - source: Optional source information
  ///   - underlyingError: Optional underlying error
  ///   - context: Additional context information
  public init(
    code: SecurityErrorDomain,
    description: String?=nil,
    source: ErrorSource?=nil,
    underlyingError: Error?=nil,
    context: ErrorContext=ErrorContext(source: "SecurityError", operation: "unknown", details: "")
  ) {
    errorCode=code
    customDescription=description
    self.source=source
    self.underlyingError=underlyingError
    self.context=context
  }
  
  /// Creates a new instance with the given context
  public func with(context newContext: ErrorContext) -> SecurityError {
    SecurityError(
      code: errorCode,
      description: customDescription,
      source: source,
      underlyingError: underlyingError,
      context: newContext
    )
  }
  
  /// Creates a new instance with the given underlying error
  public func with(underlyingError: Error) -> SecurityError {
    SecurityError(
      code: errorCode,
      description: customDescription,
      source: source,
>>>>>>> 0a10304d
      underlyingError: underlyingError,
      context: self.context
    )
  }
  
<<<<<<< HEAD
  /// Creates a new error with the given source
  /// - Parameter source: The source to associate with the error
  /// - Returns: A new error with the given source
  public func with(source: ErrorSource) -> SecurityError {
    SecurityError(
      code: self.errorCode,
=======
  /// Creates a new instance with the given source information
  public func with(source: ErrorSource) -> SecurityError {
    SecurityError(
      code: errorCode,
      description: customDescription,
>>>>>>> 0a10304d
      source: source,
      underlyingError: self.underlyingError,
      context: self.context
    )
  }
}

/// Extension to add additional custom error creation methods
extension SecurityError {
  /// Creates a bookmark error
  /// - Parameters:
  ///   - message: Optional custom message
  ///   - file: Source file (auto-filled by the compiler)
  ///   - line: Source line (auto-filled by the compiler)
  ///   - function: Function name (auto-filled by the compiler)
  /// - Returns: A fully configured SecurityError
  public static func bookmarkError(
    _ message: String?=nil,
    file: String=#file,
    line: Int=#line,
    function: String=#function
  ) -> SecurityError {
    SecurityError(
      code: .bookmarkError,
      description: message,
      source: ErrorSource(identifier: "\(file):\(line)", location: function)
    )
  }
  
  /// Creates an access error
  /// - Parameters:
  ///   - message: Optional custom message
  ///   - file: Source file (auto-filled by the compiler)
  ///   - line: Source line (auto-filled by the compiler)
  ///   - function: Function name (auto-filled by the compiler)
  /// - Returns: A fully configured SecurityError
  public static func accessError(
    _ message: String?=nil,
    file: String=#file,
    line: Int=#line,
    function: String=#function
  ) -> SecurityError {
    SecurityError(
      code: .accessError,
      description: message,
      source: ErrorSource(identifier: "\(file):\(line)", location: function)
    )
  }
  
  /// Creates an encryption failure error
  /// - Parameters:
  ///   - message: Optional custom message
  ///   - underlyingError: Optional underlying error
  ///   - file: Source file (auto-filled by the compiler)
  ///   - line: Source line (auto-filled by the compiler)
  ///   - function: Function name (auto-filled by the compiler)
  /// - Returns: A fully configured SecurityError
  public static func encryptionFailed(
    _ message: String?=nil,
    underlyingError: Error?=nil,
    file: String=#file,
    line: Int=#line,
    function: String=#function
  ) -> SecurityError {
    var error=SecurityError(
      code: .encryptionFailed,
      description: message
    )
    
    if let underlyingError=underlyingError {
      error=error.with(underlyingError: underlyingError)
    }
    
    return error.with(source: ErrorSource(identifier: "\(file):\(line)", location: function))
  }
  
  /// Creates a decryption failure error
  /// - Parameters:
  ///   - message: Optional custom message
  ///   - underlyingError: Optional underlying error
  ///   - file: Source file (auto-filled by the compiler)
  ///   - line: Source line (auto-filled by the compiler)
  ///   - function: Function name (auto-filled by the compiler)
  /// - Returns: A fully configured SecurityError
  public static func decryptionFailed(
    _ message: String?=nil,
    underlyingError: Error?=nil,
    file: String=#file,
    line: Int=#line,
    function: String=#function
  ) -> SecurityError {
    var error=SecurityError(
      code: .decryptionFailed,
      description: message
    )
    
    if let underlyingError=underlyingError {
      error=error.with(underlyingError: underlyingError)
    }
    
    return error.with(source: ErrorSource(identifier: "\(file):\(line)", location: function))
  }
  
  /// Creates an invalid key error
  /// - Parameters:
  ///   - message: Optional custom message
  ///   - file: Source file (auto-filled by the compiler)
  ///   - line: Source line (auto-filled by the compiler)
  ///   - function: Function name (auto-filled by the compiler)
  /// - Returns: A fully configured SecurityError
  public static func invalidKey(
    _ message: String?=nil,
    file: String=#file,
    line: Int=#line,
    function: String=#function
  ) -> SecurityError {
    SecurityError(
      code: .invalidKey,
      description: message,
      source: ErrorSource(identifier: "\(file):\(line)", location: function)
    )
  }
}

/// Helper function to create an error with source information
/// - Parameters:
///   - error: The error to enhance with source information
///   - file: Source file
///   - line: Source line
///   - function: Source function
/// - Returns: The error with source information
public func makeError<E: UmbraError>(_ error: E, file: String, line: Int, function: String) -> E {
  // Create source information
  let sourceLocation = "\(file):\(line) \(function)"
  let source = ErrorSource(identifier: "UmbraCore", location: sourceLocation)
  
  // Return error with source information
  return error.with(source: source)
}<|MERGE_RESOLUTION|>--- conflicted
+++ resolved
@@ -44,7 +44,6 @@
 }
 
 /// Enhanced implementation of a SecurityError
-<<<<<<< HEAD
 public struct SecurityError: UmbraError, CustomStringConvertible {
   /// Domain identifier
   public let domain: String = SecurityErrorDomain.domain
@@ -52,38 +51,23 @@
   /// Error code string
   public var code: String { errorCode.rawValue }
   
+  /// The specific error code
+  public let errorCode: SecurityErrorDomain
+  
+  /// Custom description if provided
+  private let customDescription: String?
+  
   /// Human-readable description
-  public var description: String { errorDescription }
+  public var description: String { 
+    return "\(domain).\(code): \(errorDescription)" 
+  }
   
   /// Human-readable description of the error
   public var errorDescription: String {
-    let baseDescription = errorCode.description
+    let baseDescription = customDescription ?? errorCode.description
     return underlyingError != nil ? "\(baseDescription) (Caused by: \(String(describing: underlyingError)))" : baseDescription
   }
-
-  /// The specific error code
-  public let errorCode: SecurityErrorDomain
-  
-=======
-public struct SecurityError: UmbraError {
-  /// Domain of the error
-  public var domain: String { return SecurityErrorDomain.domain }
-  
-  /// The specific error code
-  public let errorCode: SecurityErrorDomain
-  
-  /// Code representation as a string
-  public var code: String { return errorCode.rawValue }
-  
-  /// Human-readable description of the error
-  public var errorDescription: String {
-    return customDescription ?? errorCode.description
-  }
-  
-  /// Custom description if provided
-  private let customDescription: String?
-  
->>>>>>> 0a10304d
+  
   /// Source location of the error
   public let source: ErrorSource?
   
@@ -93,7 +77,6 @@
   /// Additional contextual information
   public let context: ErrorContext
   
-<<<<<<< HEAD
   /// Creates a new SecurityError
   /// - Parameters:
   ///   - code: The error code
@@ -109,6 +92,7 @@
     context: ErrorContext = ErrorContext(source: "UmbraErrors", operation: "SecurityOperation", details: "Security error")
   ) {
     self.errorCode = code
+    self.customDescription = description
     self.source = source
     self.underlyingError = underlyingError
     self.context = context
@@ -120,6 +104,7 @@
   public func with(context: ErrorContext) -> SecurityError {
     SecurityError(
       code: self.errorCode,
+      description: self.customDescription,
       source: self.source,
       underlyingError: self.underlyingError,
       context: context
@@ -132,71 +117,20 @@
   public func with(underlyingError: Error) -> SecurityError {
     SecurityError(
       code: self.errorCode,
+      description: self.customDescription,
       source: self.source,
-=======
-  /// Provide CustomStringConvertible conformance
-  public var description: String {
-    return "\(domain).\(code): \(errorDescription)"
-  }
-  
-  /// Creates a new SecurityError
-  /// - Parameters:
-  ///   - code: The specific error code
-  ///   - description: Optional human-readable description
-  ///   - source: Optional source information
-  ///   - underlyingError: Optional underlying error
-  ///   - context: Additional context information
-  public init(
-    code: SecurityErrorDomain,
-    description: String?=nil,
-    source: ErrorSource?=nil,
-    underlyingError: Error?=nil,
-    context: ErrorContext=ErrorContext(source: "SecurityError", operation: "unknown", details: "")
-  ) {
-    errorCode=code
-    customDescription=description
-    self.source=source
-    self.underlyingError=underlyingError
-    self.context=context
-  }
-  
-  /// Creates a new instance with the given context
-  public func with(context newContext: ErrorContext) -> SecurityError {
-    SecurityError(
-      code: errorCode,
-      description: customDescription,
-      source: source,
-      underlyingError: underlyingError,
-      context: newContext
-    )
-  }
-  
-  /// Creates a new instance with the given underlying error
-  public func with(underlyingError: Error) -> SecurityError {
-    SecurityError(
-      code: errorCode,
-      description: customDescription,
-      source: source,
->>>>>>> 0a10304d
       underlyingError: underlyingError,
       context: self.context
     )
   }
   
-<<<<<<< HEAD
   /// Creates a new error with the given source
   /// - Parameter source: The source to associate with the error
   /// - Returns: A new error with the given source
   public func with(source: ErrorSource) -> SecurityError {
     SecurityError(
       code: self.errorCode,
-=======
-  /// Creates a new instance with the given source information
-  public func with(source: ErrorSource) -> SecurityError {
-    SecurityError(
-      code: errorCode,
-      description: customDescription,
->>>>>>> 0a10304d
+      description: self.customDescription,
       source: source,
       underlyingError: self.underlyingError,
       context: self.context
