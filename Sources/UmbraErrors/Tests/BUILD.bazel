--- conflicted
+++ resolved
@@ -7,14 +7,10 @@
         allow_empty = True,
     ),
     deps = [
-<<<<<<< HEAD
         "//Sources/UmbraErrors/Domains:UmbraErrorsDomains",
         "//Sources/UmbraErrors/Core:UmbraErrorsCore",
         "//Sources/ErrorHandlingInterfaces",
-    ], 
-=======
     ],
->>>>>>> 0a10304d
 )
 
 # Uncomment if documentation generation is needed
