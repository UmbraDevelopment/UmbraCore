load("@build_bazel_rules_swift//swift:swift.bzl", "swift_library")

swift_library(
    name = "SecurityProtocolsCore",
<<<<<<< HEAD
    srcs = glob(["Sources/**/*.swift"]),
=======
    srcs = ["//Sources/SecurityProtocolsCore/Sources:SecurityProtocolsCoreSources"],
>>>>>>> 0a10304d
    visibility = ["//visibility:public"],
    deps = [
        "//Sources/UmbraCoreTypes",
        "//Sources/ErrorHandlingInterfaces",
<<<<<<< HEAD
        "//Sources/UmbraErrors/Domains:UmbraErrorsDomains",
=======
        "//Sources/UmbraErrorsDomains",
>>>>>>> 0a10304d
    ],
)

# Uncomment if documentation generation is needed
# load("@build_bazel_rules_swift//swift:swift.bzl", "swift_library")
# load("@rules_swift_package_manager//swiftpkg:defs.bzl", "swift_package")
#
# swift_package(
#     name = "docc_documentation",
#     srcs = glob(["**/*.swift"], allow_empty = True),
#     deps = ["//Sources/SecurityProtocolsCore"],
# )<|MERGE_RESOLUTION|>--- conflicted
+++ resolved
@@ -2,20 +2,12 @@
 
 swift_library(
     name = "SecurityProtocolsCore",
-<<<<<<< HEAD
-    srcs = glob(["Sources/**/*.swift"]),
-=======
     srcs = ["//Sources/SecurityProtocolsCore/Sources:SecurityProtocolsCoreSources"],
->>>>>>> 0a10304d
     visibility = ["//visibility:public"],
     deps = [
         "//Sources/UmbraCoreTypes",
         "//Sources/ErrorHandlingInterfaces",
-<<<<<<< HEAD
         "//Sources/UmbraErrors/Domains:UmbraErrorsDomains",
-=======
-        "//Sources/UmbraErrorsDomains",
->>>>>>> 0a10304d
     ],
 )
 
